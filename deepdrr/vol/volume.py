--- conflicted
+++ resolved
@@ -189,11 +189,7 @@
     ) -> Optional[Path]:
         """Get the cache path."""
         cache_dir = cls._get_cache_dir(cache_dir)
-<<<<<<< HEAD
         if cache_dir is None:
-=======
-        if (cache_dir) is None:
->>>>>>> 05fcd284
             return None
 
         name = "cached_{}{}materials{}.npz".format(
@@ -204,11 +200,7 @@
 
         # If the file exists in the parent directory of cache dir, as was previously standard for `from_nifti`, then move it to the new cache path.
         p = cache_dir.parent / name
-<<<<<<< HEAD
         if p.exists():
-=======
-        if (p).exists():
->>>>>>> 05fcd284
             p.rename(cache_dir / name)
 
         return cache_dir / name
@@ -296,11 +288,7 @@
         cls,
         path: Path,
         world_from_anatomical: Optional[geo.FrameTransform] = None,
-<<<<<<< HEAD
-        use_thresholding: bool = True,
-=======
         segmentation_method: str = "thresholding",
->>>>>>> 05fcd284
         use_cached: bool = True,
         cache_dir: Optional[Path] = None,
         materials: Optional[Dict[str, np.ndarray]] = None,
@@ -357,8 +345,7 @@
                     cache_dir=cache_dir,
                     prefix=path.name.split(".")[0],
                 )
-<<<<<<< HEAD
-=======
+
             elif segmentation_method == "vnet":
                 materials = cls.segment_materials(
                     hu_values,
@@ -413,7 +400,6 @@
                     f"Unknown segmentation method: {segmentation_method}. "
                     "Must be one of 'thresholding', 'vnet', or 'nnunet'."
                 )
->>>>>>> 05fcd284
 
         return cls(
             data,
