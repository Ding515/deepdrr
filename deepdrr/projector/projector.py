from typing import Literal, List, Union, Tuple, Optional, Dict

import logging
import numpy as np
from pathlib import Path

try:
    import pycuda.driver as cuda
    import pycuda.autoinit
    from pycuda.autoinit import context
    from pycuda.compiler import SourceModule

    pycuda_available = True
except ImportError:
    pycuda_available = False
    logging.warning("pycuda unavailable")

from . import spectral_data
from . import mass_attenuation
from . import scatter
from . import analytic_generators
from .material_coefficients import material_coefficients
from .. import geo
from .. import vol
from ..device import MobileCArm
from .. import utils


logger = logging.getLogger(__name__)


def _get_spectrum(spectrum):
    if isinstance(spectrum, np.ndarray):
        return spectrum
    elif isinstance(spectrum, str):
        assert spectrum in spectral_data.spectrums, f"unrecognized spectrum: {spectrum}"
        return spectral_data.spectrums[spectrum]
    else:
        raise TypeError(f"unrecognized spectrum: {type(spectrum)}")


<<<<<<< HEAD
def _get_kernel_projector_module(num_volumes, num_materials) -> SourceModule:
=======
def _get_kernel_projector_module(num_materials, attenuation=True) -> SourceModule:
>>>>>>> 1865bb92
    """Compile the cuda code for the kernel projector.

    Assumes `project_kernel.cu` and `cubic` interpolation library is in the same directory as THIS file.

    Returns:
        SourceModule: pycuda SourceModule object.
    """
<<<<<<< HEAD
    #path to files for cubic interpolation (folder cubic in DeepDRR)
    d = Path(__file__).resolve().parent
    bicubic_path = str(d / 'cubic')
    source_path = None
    if 1 == num_volumes:
        source_path = str(d / 'project_kernel_single.cu')
    else:
        source_path = str(d / 'project_kernel_multi.cu')
=======
    assert pycuda_available, f"pycuda must be available to run the projector kernel"
>>>>>>> 1865bb92

    # path to files for cubic interpolation (folder cubic in DeepDRR)
    d = Path(__file__).resolve().parent
    bicubic_path = str(d / "cubic")
    source_path = (
        str(d / "project_kernel.cu")
        if attenuation
        else str(d / "project_kernel_no-attenuation.cu")
    )

    with open(source_path, "r") as file:
        source = file.read()

<<<<<<< HEAD
    # TODO: replace the NUM_MATERIALS junk with some elegant meta-programming.
    if 1 == num_volumes:
        logger.debug(f'compiling {source_path} with NUM_MATERIALS={num_materials}')
        return SourceModule(source, include_dirs=[bicubic_path], no_extern_c=True, options=['-D', f'NUM_MATERIALS={num_materials}'])
    else:
        logger.debug(f'compiling {source_path} with NUM_VOLUMES={num_volumes}, NUM_MATERIALS={num_materials}')
        return SourceModule(source, include_dirs=[bicubic_path, str(d)], no_extern_c=True, options=['-D', f'NUM_VOLUMES={num_volumes}', '-D', f'NUM_MATERIALS={num_materials}'])
=======
    logger.debug(f"compiling {source_path} with NUM_MATERIALS={num_materials}")
    return SourceModule(
        source,
        include_dirs=[bicubic_path],
        no_extern_c=True,
        options=["-D", f"NUM_MATERIALS={num_materials}"],
    )


class SingleProjector(object):
    initialized: bool = False

    def __init__(
        self,
        volume: vol.Volume,
        camera_intrinsics: geo.CameraIntrinsicTransform,
        step: float = 0.1,
        mode: Literal["linear"] = "linear",
        spectrum: Union[
            np.ndarray, Literal["60KV_AL35", "90KV_AL40", "120KV_AL43"]
        ] = "90KV_AL40",
        threads: int = 8,
        max_block_index: int = 1024,
        attenuation: bool = True,
    ) -> None:
        self.volume = volume
        self.camera_intrinsics = camera_intrinsics
        self.step = step
        self.mode = mode
        self.spectrum = _get_spectrum(spectrum)
        self.threads = threads
        self.max_block_index = max_block_index
        self.attenuation = attenuation

        self.num_materials = len(self.volume.materials)

        # compile the module
        # TODO: fix attenuation vs no-attenuation ugliness.
        self.mod = _get_kernel_projector_module(
            self.num_materials, attenuation=self.attenuation
        )
        self.project_kernel = self.mod.get_function("projectKernel")

        # assertions
        for mat in self.volume.materials:
            assert mat in material_coefficients, f"unrecognized material: {mat}"

    @property
    def output_shape(self) -> Tuple[int, int]:
        if self.attenuation:
            return self.camera_intrinsics.sensor_size
        else:
            return (
                self.camera_intrinsics.sensor_width,
                self.camera_intrinsics.sensor_height,
                self.num_materials,
            )

    @property
    def output_size(self) -> int:
        return int(np.prod(self.output_shape))

    def project(
        self, camera_projection: geo.CameraProjection,
    ) -> Union[np.ndarray, Tuple[np.ndarray, np.ndarray]]:
        """Perform the projection over just one image.

        Args:
            camera_projection (geo.CameraProjection): a camera projection transform.

        Raises:
            RuntimeError: if the projector has not been initialized.

        Returns:
            np.ndarray: the intensity image
            np.ndarray: the photon probability field
        """
        if not self.initialized:
            raise RuntimeError("Projector has not been initialized.")

        assert isinstance(self.spectrum, np.ndarray)

        # initialize projection-specific arguments
        camera_center_in_volume = np.array(
            camera_projection.get_center_in_volume(self.volume)
        ).astype(np.float32)
        logger.debug(f"camera_center_ijk (source point): {camera_center_in_volume}")

        ijk_from_index = camera_projection.get_ray_transform(self.volume)
        logger.debug(
            "center ray: {}".format(
                ijk_from_index
                @ geo.point(self.output_shape[0] / 2, self.output_shape[1] / 2)
            )
        )

        ijk_from_index = np.array(ijk_from_index).astype(np.float32)

        # spacing
        spacing = self.volume.spacing

        # copy the projection matrix to CUDA (output array initialized to zero by the kernel)
        cuda.memcpy_htod(self.rt_kinv_gpu, ijk_from_index)

        # Make the arguments to the CUDA "projectKernel".
        if self.attenuation:
            args = [
                np.int32(camera_projection.sensor_width),  # out_width
                np.int32(camera_projection.sensor_height),  # out_height
                np.float32(self.step),  # step
                np.float32(-0.5),  # gVolumeEdgeMinPointX
                np.float32(-0.5),  # gVolumeEdgeMinPointY
                np.float32(-0.5),  # gVolumeEdgeMinPointZ
                np.float32(self.volume.shape[0] - 0.5),  # gVolumeEdgeMaxPointX
                np.float32(self.volume.shape[1] - 0.5),  # gVolumeEdgeMaxPointY
                np.float32(self.volume.shape[2] - 0.5),  # gVolumeEdgeMaxPointZ
                np.float32(spacing[0]),  # gVoxelElementSizeX
                np.float32(spacing[1]),  # gVoxelElementSizeY
                np.float32(spacing[2]),  # gVoxelElementSizeZ
                camera_center_in_volume[0],  # sx
                camera_center_in_volume[1],  # sy
                camera_center_in_volume[2],  # sz
                self.rt_kinv_gpu,  # RT_Kinv
                self.intensity_gpu,  # intensity
                self.photon_prob_gpu,  # photon_prob (or NULL)
                np.int32(self.spectrum.shape[0]),  # n_bins
                self.energies_gpu,  # energies
                self.pdf_gpu,  # pdf
                self.absorption_coef_table_gpu,  # absorb_coef_table
            ]
        else:
            args = [
                np.int32(camera_projection.sensor_width),  # out_width
                np.int32(camera_projection.sensor_height),  # out_height
                np.float32(self.step),  # step
                np.float32(-0.5),  # gVolumeEdgeMinPointX
                np.float32(-0.5),  # gVolumeEdgeMinPointY
                np.float32(-0.5),  # gVolumeEdgeMinPointZ
                np.float32(self.volume.shape[0] - 0.5),  # gVolumeEdgeMaxPointX
                np.float32(self.volume.shape[1] - 0.5),  # gVolumeEdgeMaxPointY
                np.float32(self.volume.shape[2] - 0.5),  # gVolumeEdgeMaxPointZ
                np.float32(spacing[0]),  # gVoxelElementSizeX
                np.float32(spacing[1]),  # gVoxelElementSizeY
                np.float32(spacing[2]),  # gVoxelElementSizeZ
                camera_center_in_volume[0],  # sx
                camera_center_in_volume[1],  # sy
                camera_center_in_volume[2],  # sz
                self.rt_kinv_gpu,  # RT_Kinv
                self.output_gpu,  # output
            ]

        # Calculate required blocks
        blocks_w = np.int(np.ceil(self.output_shape[0] / self.threads))
        blocks_h = np.int(np.ceil(self.output_shape[1] / self.threads))
        block = (self.threads, self.threads, 1)
        # lfkj("running:", blocks_w, "x", blocks_h, "blocks with ", self.threads, "x", self.threads, "threads")

        if blocks_w <= self.max_block_index and blocks_h <= self.max_block_index:
            offset_w = np.int32(0)
            offset_h = np.int32(0)
            self.project_kernel(
                *args, offset_w, offset_h, block=block, grid=(blocks_w, blocks_h)
            )
        else:
            # lfkj("running kernel patchwise")
            for w in range((blocks_w - 1) // (self.max_block_index + 1)):
                for h in range((blocks_h - 1) // (self.max_block_index + 1)):
                    offset_w = np.int32(w * self.max_block_index)
                    offset_h = np.int32(h * self.max_block_index)
                    self.project_kernel(
                        *args,
                        offset_w,
                        offset_h,
                        block=block,
                        grid=(self.max_block_index, self.max_block_index),
                    )
                    context.synchronize()

        if self.attenuation:
            intensity = np.empty(self.output_shape, dtype=np.float32)
            cuda.memcpy_dtoh(intensity, self.intensity_gpu)
            # transpose the axes, which previously have width on the slow dimension
            intensity = np.swapaxes(intensity, 0, 1).copy()

            photon_prob = np.empty(self.output_shape, dtype=np.float32)
            cuda.memcpy_dtoh(photon_prob, self.photon_prob_gpu)
            photon_prob = np.swapaxes(photon_prob, 0, 1).copy()

            #
            # TODO: ask about this np.swapaxes(...) call.  It's not clear to me why it's necessary or desirable, given that
            #   we were working off of self.output_shape, which basically goes off of self.sensor_shape
            #

            return intensity, photon_prob

        else:
            # copy the output to CPU
            output = np.empty(self.output_shape, np.float32)
            cuda.memcpy_dtoh(output, self.output_gpu)

            # transpose the axes, which previously have width on the slow dimension
            output = np.swapaxes(output, 0, 1).copy()

            # normalize to centimeters
            output /= 10

            return output

    def initialize(self):
        """Allocate GPU memory and transfer the volume, segmentations to GPU."""
        if self.initialized:
            raise RuntimeError("Close projector before initializing again.")

        # allocate and transfer volume texture to GPU
        # TODO: this axis-swap is messy and actually may be messing things up. Maybe use a FrameTransform in the Volume class instead?
        volume = np.array(self.volume)
        volume = np.moveaxis(
            volume, [0, 1, 2], [2, 1, 0]
        ).copy()  # TODO: is this axis swap necessary?
        self.volume_gpu = cuda.np_to_array(volume, order="C")
        self.volume_texref = self.mod.get_texref("volume")
        cuda.bind_array_to_texref(self.volume_gpu, self.volume_texref)

        # set the (interpolation?) mode
        if self.mode == "linear":
            self.volume_texref.set_filter_mode(cuda.filter_mode.LINEAR)
        else:
            raise RuntimeError

        # allocate and transfer segmentation texture to GPU
        # TODO: remove axis swap?
        # self.segmentations_gpu = [cuda.np_to_array(seg, order='C') for mat, seg in self.volume.materials.items()]
        self.segmentations_gpu = [
            cuda.np_to_array(np.moveaxis(seg, [0, 1, 2], [2, 1, 0]).copy(), order="C")
            for mat, seg in self.volume.materials.items()
        ]
        self.segmentations_texref = [
            self.mod.get_texref(f"seg_{m}") for m, _ in enumerate(self.volume.materials)
        ]
        for seg, texref in zip(self.segmentations_gpu, self.segmentations_texref):
            cuda.bind_array_to_texref(seg, texref)
            if self.mode == "linear":
                texref.set_filter_mode(cuda.filter_mode.LINEAR)
            else:
                raise RuntimeError

        # allocate ijk_from_index matrix array on GPU (3x3 array x 4 bytes per float32)
        self.rt_kinv_gpu = cuda.mem_alloc(3 * 3 * 4)

        if self.attenuation:
            # allocate intensity array on GPU (4 bytes to a float32)
            self.intensity_gpu = cuda.mem_alloc(self.output_size * 4)
            logger.debug(
                f"bytes alloc'd for self.intensity_gpu: {self.output_size * 4}"
            )

            # allocate photon_prob array on GPU (4 bytes to a float32)
            self.photon_prob_gpu = cuda.mem_alloc(self.output_size * 4)
            logger.debug(
                f"bytes alloc'd for self.photon_prob_gpu: {self.output_size * 4}"
            )

            # allocate and transfer spectrum energies (4 bytes to a float32)
            assert isinstance(self.spectrum, np.ndarray)
            noncont_energies = self.spectrum[:, 0].copy() / 1000
            contiguous_energies = np.ascontiguousarray(
                noncont_energies, dtype=np.float32
            )
            n_bins = contiguous_energies.shape[0]
            self.energies_gpu = cuda.mem_alloc(n_bins * 4)
            cuda.memcpy_htod(self.energies_gpu, contiguous_energies)
            logger.debug(f"bytes alloc'd for self.energies_gpu: {n_bins * 4}")

            # allocate and transfer spectrum pdf (4 bytes to a float32)
            noncont_pdf = self.spectrum[:, 1] / np.sum(self.spectrum[:, 1])
            contiguous_pdf = np.ascontiguousarray(noncont_pdf.copy(), dtype=np.float32)
            assert contiguous_pdf.shape == contiguous_energies.shape
            assert contiguous_pdf.shape[0] == n_bins
            self.pdf_gpu = cuda.mem_alloc(n_bins * 4)
            cuda.memcpy_htod(self.pdf_gpu, contiguous_pdf)
            logger.debug(f"bytes alloc'd for self.pdf_gpu {n_bins * 4}")

            # precompute, allocate, and transfer the get_absorption_coef(energy, material) table (4 bytes to a float32)
            absorption_coef_table = np.empty(n_bins * self.num_materials).astype(
                np.float32
            )
            for bin in range(n_bins):  # , energy in enumerate(energies):
                for m, mat_name in enumerate(self.volume.materials):
                    absorption_coef_table[
                        bin * self.num_materials + m
                    ] = mass_attenuation.get_absorption_coefs(
                        contiguous_energies[bin], mat_name
                    )
            self.absorption_coef_table_gpu = cuda.mem_alloc(
                n_bins * self.num_materials * 4
            )
            cuda.memcpy_htod(self.absorption_coef_table_gpu, absorption_coef_table)
            logger.debug(
                f"size alloc'd for self.absorption_coef_table_gpu: {n_bins * self.num_materials * 4}"
            )
        else:
            # allocate output image array on GPU (4 bytes to a float32)
            self.output_gpu = cuda.mem_alloc(self.output_size * 4)
            logger.debug(f"bytes alloc'd for self.output_gpu {self.output_size * 4}")

        # Mark self as initialized.
        self.initialized = True

    def free(self):
        if self.initialized:
            self.volume_gpu.free()
            for seg in self.segmentations_gpu:
                seg.free()
            self.rt_kinv_gpu.free()

            if self.attenuation:
                self.intensity_gpu.free()
                self.photon_prob_gpu.free()
                self.energies_gpu.free()
                self.pdf_gpu.free()
                self.absorption_coef_table_gpu.free()
            else:
                self.output_gpu.free()

        self.initialized = False

>>>>>>> 1865bb92

class Projector(object):
    def __init__(
        self,
        volume: Union[vol.Volume, List[vol.Volume]],
        priorities: Optional[List[int]] = None,
        camera_intrinsics: Optional[geo.CameraIntrinsicTransform] = None,
        carm: Optional[MobileCArm] = None,
        step: float = 0.1,
        mode: Literal["linear"] = "linear",
        spectrum: Union[
            np.ndarray, Literal["60KV_AL35", "90KV_AL40", "120KV_AL43"]
        ] = "90KV_AL40",
        add_scatter: bool = False,
        add_noise: bool = False,
        photon_count: int = 100000,
        threads: int = 8,
        max_block_index: int = 1024,
        collected_energy: bool = False,  # convert to keV / cm^2 or keV / mm^2
        neglog: bool = True,
        intensity_upper_bound: Optional[float] = None,
    ) -> None:
        """Create the projector, which has info for simulating the DRR.

        Usage:
        ```
        with Projector(volume, materials, ...) as projector:
            for projection in projections:
                yield projector(projection)
        ```

        Args:
            volume (Union[Volume, List[Volume]]): a volume object with materials segmented, or a list of volume objects.
            priorities (Optional[List[int]], optional): Denotes the 'priority level' of the volumes in projection. At each position, if volumes with lower priority-integers are sampled from as long as they have a non-null 
                                segmentation at that location. valid priority levels are in the range [0, NUM_VOLUMES), with priority 0 being prioritized over other priority levels. Note that multiple volumes can share a 
                                priority level.  If a list of priorities is provided, the priorities are associated in-order to the provided volumes.  If no list is provided (the default), the volumes are assumed to have
                                distinct priority levels, and each volume is prioritized over the preceding volumes. (This behavior is equivalent to passing in the list: [NUM_VOLUMES - 1, ..., 1, 0].)
            camera_intrinsics (CameraIntrinsicTransform): intrinsics of the projector's camera. (used for sensor size). If None, the CArm object must be provided and have a camera_intrinsics attribute. Defaults to None.
            carm (Optional[MobileCArm], optional): Optional C-arm device, for convenience which can be used to get projections from C-Arm pose. If not provided, camera pose must be defined by user. Defaults to None.
            step (float, optional): size of the step along projection ray in voxels. Defaults to 0.1.
            mode (Literal['linear']): [description].
            spectrum (Union[np.ndarray, Literal['60KV_AL35', '90KV_AL40', '120KV_AL43'], optional): spectrum array or name of spectrum to use for projection. Defaults to '90KV_AL40'.
            add_scatter (bool, optional): whether to add scatter noise from artifacts. Defaults to False.
            add_noise: (bool, optional): whether to add Poisson noise. Defaults to False.
            threads (int, optional): number of threads to use. Defaults to 8.
            max_block_index (int, optional): maximum GPU block. Defaults to 1024. TODO: determine from compute capability.
            neglog (bool, optional): whether to apply negative log transform to intensity images. If True, outputs are in range [0, 1]. Recommended for easy viewing. Defaults to False.
            intensity_upper_bound (Optional[float], optional): Maximum intensity, clipped before neglog, after noise and scatter. Defaults to 40.
        """

        # set variables
        volume = utils.listify(volume)
        self.volumes = []
        self.priorities = []
        for _vol in volume:
            assert isinstance(_vol, vol.Volume)
            self.volumes.append(_vol)
        if priorities is None:
            self.priorities = [len(self.volumes) - 1 - i for i in range(len(self.volumes))]
        else:
            for prio in priorities:
                assert isinstance(prio, int), "missing priority, or priority is not an integer"
                assert (0 <= prio) and (prio < len(volume)), "invalid priority outside range [0, NUM_VOLUMES)"
                self.priorities.append(prio)
        assert len(self.volumes) == len(self.priorities)

        self.camera_intrinsics = camera_intrinsics
        self.carm = carm
        self.step = step
        self.mode = mode
        self.spectrum = _get_spectrum(spectrum)
        self.add_scatter = add_scatter
        self.add_noise = add_noise
        self.photon_count = photon_count
        self.threads = threads
        self.max_block_index = max_block_index
        self.collected_energy = collected_energy
        self.neglog = neglog
        self.intensity_upper_bound = intensity_upper_bound

        assert len(self.volumes) > 0

        all_mats = []
        for _vol in self.volumes:
            all_mats.extend(list(_vol.materials.keys()))
        
        self.all_materials = list(set(all_mats))
        self.all_materials.sort()
        print(f"ALL MATERIALS: {self.all_materials}")

        # compile the module
        self.mod = _get_kernel_projector_module(len(self.volumes), len(self.all_materials))
        self.project_kernel = self.mod.get_function("projectKernel")

        # assertions
        for mat in self.all_materials:
            assert mat in material_coefficients, f'unrecognized material: {mat}'

        if self.camera_intrinsics is None:
            assert self.carm is not None and hasattr(self.carm, "camera_intrinsics")
            self.camera_intrinsics = self.carm.camera_intrinsics
<<<<<<< HEAD
        
        self.is_initialized = False
=======

        self.projectors = [
            SingleProjector(
                volume,
                self.camera_intrinsics,
                step=step,
                mode=mode,
                spectrum=spectrum,
                threads=threads,
                max_block_index=max_block_index,
                attenuation=len(self.volumes) == 1,
            )
            for volume in self.volumes
        ]

        # other parameters
        self.scatter_net = scatter.ScatterNet() if self.add_scatter else None
>>>>>>> 1865bb92

    @property
    def initialized(self):
        # Has the cuda memory been allocated?
        return self.is_initialized

    @property
    def volume(self):
<<<<<<< HEAD
        raise DeprecationWarning(f'volume is deprecated. Each projector can contain multiple volumes.')
        if len(self.volumes) != 1:
            raise AttributeError
        return self.volumes[0]

    @property
    def output_shape(self) -> Tuple[int, int]:
        return self.camera_intrinsics.sensor_size
    
    @property
    def output_size(self) -> int:
        return int(np.prod(self.output_shape))
=======
        if len(self.projectors) != 1:
            raise DeprecationWarning(
                f'volume is deprecated. Each projector contains multiple "SingleProjectors", which contain their own volumes.'
            )
        return self.projectors[0].volume
>>>>>>> 1865bb92

    def project(self, *camera_projections: geo.CameraProjection,) -> np.ndarray:
        """Perform the projection.

        Args:
            camera_projection: any number of camera projections. If none are provided, the Projector uses the CArm device to obtain a camera projection.

        Raises:
            ValueError: if no projections are provided and self.carm is None.

        Returns:
            np.ndarray: array of DRRs, after mass attenuation, etc.
        """
        if not self.initialized:
            raise RuntimeError("Projector has not been initialized.")

        if not camera_projections and self.carm is None:
            raise ValueError(
                "must provide a camera projection object to the projector, unless imaging device (e.g. CArm) is provided"
            )
        elif not camera_projections and self.carm is not None:
            camera_projections = [self.carm.get_camera_projection()]
<<<<<<< HEAD
            logger.debug(f'projecting with source at {camera_projections[0].center_in_world}, pointing toward isocenter at {self.carm.isocenter}...')

        assert isinstance(self.spectrum, np.ndarray)
        
        logger.info("Initiating projection and attenuation...")

        intensities = []
        photon_probs = []
        for i, proj in enumerate(camera_projections):
            logger.info(f"Projecting and attenuating camera position {i+1} / {len(camera_projections)}")
            # initialize projection-specific arguments
            if 1 == len(self.volumes):
                _vol = self.volumes[0]
                source_ijk = np.array(proj.get_center_in_volume(_vol)).astype(np.float32)
                logger.debug(f'source point for volume: {source_ijk}')

                ijk_from_index = proj.get_ray_transform(_vol)
                logger.debug(f'center ray: {ijk_from_index @ geo.point(self.output_shape[0] / 2, self.output_shape[1] / 2)}')
                ijk_from_index = np.array(ijk_from_index).astype(np.float32)
                logger.debug(f'ijk_from_index (rt_kinv in kernel):\n{ijk_from_index}')
                cuda.memcpy_htod(int(self.rt_kinv_gpu), ijk_from_index)

                args = [
                    np.int32(proj.sensor_width),        # out_width
                    np.int32(proj.sensor_height),       # out_height
                    np.float32(self.step),              # step
                    np.float32(-0.5),                   # gVolumeEdgeMinPointX
                    np.float32(-0.5),                   # gVolumeEdgeMinPointY
                    np.float32(-0.5),                   # gVolumeEdgeMinPointZ
                    np.float32(_vol.shape[0] - 0.5),    # gVolumeEdgeMaxPointX
                    np.float32(_vol.shape[1] - 0.5),    # gVolumeEdgeMaxPointY
                    np.float32(_vol.shape[2] - 0.5),    # gVolumeEdgeMaxPointZ
                    np.float32(_vol.spacing[0]),        # gVoxelElementSizeX
                    np.float32(_vol.spacing[1]),        # gVoxelElementSizeY
                    np.float32(_vol.spacing[2]),        # gVoxelElementSizeZ
                    np.float32(source_ijk[0]),       # sx
                    np.float32(source_ijk[1]),       # sy
                    np.float32(source_ijk[2]),       # sz
                    self.rt_kinv_gpu,           # RT_Kinv
                    np.int32(self.spectrum.shape[0]),   # n_bins
                    self.energies_gpu,                  # energies
                    self.pdf_gpu,                       # pdf
                    self.absorption_coef_table_gpu,     # absorb_coef_table
                    self.intensity_gpu,         # intensity
                    self.photon_prob_gpu,       # photon_prob
                ]
            else:
                for vol_id, _vol in enumerate(self.volumes):
                    source_ijk = np.array(proj.get_center_in_volume(_vol)).astype(np.float32)
                    logger.debug(f'source point for volume #{vol_id}: {source_ijk}')
                    cuda.memcpy_htod(int(self.sourceX_gpu) + int(4 * vol_id), np.array([source_ijk[0]]))
                    cuda.memcpy_htod(int(self.sourceY_gpu) + int(4 * vol_id), np.array([source_ijk[1]]))
                    cuda.memcpy_htod(int(self.sourceZ_gpu) + int(4 * vol_id), np.array([source_ijk[2]]))

                    ijk_from_index = proj.get_ray_transform(_vol)
                    logger.debug(f'center ray: {ijk_from_index @ geo.point(self.output_shape[0] / 2, self.output_shape[1] / 2)}')
                    ijk_from_index = np.array(ijk_from_index).astype(np.float32)
                    logger.debug(f'ijk_from_index (rt_kinv in kernel):\n{ijk_from_index}')
                    cuda.memcpy_htod(int(self.rt_kinv_gpu) + (9 * 4) * vol_id, ijk_from_index)

                args = [
                    np.int32(proj.sensor_width),        # out_width
                    np.int32(proj.sensor_height),       # out_height
                    np.float32(self.step),              # step
                    self.priorities_gpu,          # priority
                    self.minPointX_gpu,         # gVolumeEdgeMinPointX
                    self.minPointY_gpu,         # gVolumeEdgeMinPointY
                    self.minPointZ_gpu,         # gVolumeEdgeMinPointZ
                    self.maxPointX_gpu,         # gVolumeEdgeMaxPointX
                    self.maxPointY_gpu,         # gVolumeEdgeMaxPointY
                    self.maxPointZ_gpu,         # gVolumeEdgeMaxPointZ
                    self.voxelSizeX_gpu,        # gVoxelElementSizeX
                    self.voxelSizeY_gpu,        # gVoxelElementSizeY
                    self.voxelSizeZ_gpu,        # gVoxelElementSizeZ
                    self.sourceX_gpu,       # sx
                    self.sourceY_gpu,       # sy
                    self.sourceZ_gpu,       # sz
                    self.rt_kinv_gpu,           # RT_Kinv
                    np.int32(self.spectrum.shape[0]),   # n_bins
                    self.energies_gpu,                  # energies
                    self.pdf_gpu,                       # pdf
                    self.absorption_coef_table_gpu,     # absorb_coef_table
                    self.intensity_gpu,         # intensity
                    self.photon_prob_gpu,       # photon_prob
                ]
            # 'endif' for num_volumes > 1 

            # Calculate required blocks
            blocks_w = np.int(np.ceil(self.output_shape[0] / self.threads))
            blocks_h = np.int(np.ceil(self.output_shape[1] / self.threads))
            block = (self.threads, self.threads, 1)
            logger.debug(f"Running: {blocks_w}x{blocks_h} blocks with {self.threads}x{self.threads} threads each")

            if blocks_w <= self.max_block_index and blocks_h <= self.max_block_index:
                offset_w = np.int32(0)
                offset_h = np.int32(0)
                self.project_kernel(*args, offset_w, offset_h, block=block, grid=(blocks_w, blocks_h))
            else:
                logger.debug("Running kernel patchwise")
                for w in range((blocks_w - 1) // (self.max_block_index + 1)):
                    for h in range((blocks_h - 1) // (self.max_block_index + 1)):
                        offset_w = np.int32(w * self.max_block_index)
                        offset_h = np.int32(h * self.max_block_index)
                        self.project_kernel(*args, offset_w, offset_h, block=block, grid=(self.max_block_index, self.max_block_index))
                        context.synchronize() 

            intensity = np.empty(self.output_shape, dtype=np.float32)
            cuda.memcpy_dtoh(intensity, self.intensity_gpu)
            # transpose the axes, which previously have width on the slow dimension
            intensity = np.swapaxes(intensity, 0, 1).copy()

            photon_prob = np.empty(self.output_shape, dtype=np.float32)
            cuda.memcpy_dtoh(photon_prob, self.photon_prob_gpu)
            photon_prob = np.swapaxes(photon_prob, 0, 1).copy()

            intensities.append(intensity)
            photon_probs.append(photon_prob)

        images = np.stack(intensities)
        photon_prob = np.stack(photon_probs)
        logger.info("Completed projection and attenuation")
=======
            logger.debug(
                f"projecting with source at {camera_projections[0].center_in_world}, pointing toward isocenter at {self.carm.isocenter}..."
            )

        logger.info("Initiating projection and attenuation...")

        # TODO: handle multiple volumes more elegantly, i.e. in the kernel. (!)
        if len(self.projectors) == 1:
            projector = self.projectors[0]
            intensities = []
            photon_probs = []
            for i, proj in enumerate(camera_projections):
                logger.info(
                    f"Projecting and attenuating camera position {i+1} / {len(camera_projections)}"
                )
                intensity, photon_prob = projector.project(proj)
                intensities.append(intensity)
                photon_probs.append(photon_prob)

            images = np.stack(intensities)
            photon_prob = np.stack(photon_probs)
            logger.info("Completed projection and attenuation")
        else:
            # Separate the projection and mass attenuation
            forward_projections = dict()
            for pidx, projector in enumerate(self.projectors):
                outputs = []
                for proj in camera_projections:
                    outputs.append(projector.project(proj))

                outputs = np.stack(outputs)

                # convert forward_projections to dict over materials
                _forward_projections = dict(
                    (mat, outputs[:, :, :, m])
                    for m, mat in enumerate(projector.volume.materials)
                )
                # if len(set(_forward_projections.keys()).intersection(set(forward_projections.keys()))) > 0:
                #     logger.error(f'{_forward_projections.keys()}')
                #     raise NotImplementedError(f'non mutually exclusive materials in multiple volumes.')

                # TODO: this is actively terrible.
                if isinstance(projector.volume, vol.MetalVolume):
                    for mat in ["air", "soft tissue", "bone"]:
                        if mat not in forward_projections:
                            logger.warning(
                                f"existing projections does not contain material: {mat}"
                            )
                            continue
                        elif mat not in _forward_projections:
                            logger.warning(
                                f"new projections does not contain material: {mat}"
                            )
                            continue
                        forward_projections[mat] -= _forward_projections[mat]

                    if "titanium" in forward_projections:
                        forward_projections["titanium"] += _forward_projections[
                            "titanium"
                        ]
                    else:
                        forward_projections["titanium"] = _forward_projections[
                            "titanium"
                        ]
                else:
                    forward_projections.update(_forward_projections)

            logger.info(f"performing mass attenuation...")
            images, photon_prob = mass_attenuation.calculate_intensity_from_spectrum(
                forward_projections, self.spectrum
            )
            logger.info("done.")
>>>>>>> 1865bb92

        if self.add_scatter:
            # lfkj('adding scatter (may cause Nan errors)')
            noise = self.scatter_net.add_scatter(images, self.camera)
            photon_prob *= 1 + noise / images
            images += noise

        # transform to collected energy in keV per cm^2 (or keV per mm^2)
        if self.collected_energy:
            logger.info("converting image to collected energy")
            images = images * (
                self.photon_count
                / (self.camera.pixel_size[0] * self.camera.pixel_size[1])
            )

        if self.add_noise:
            logger.info("adding Poisson noise")
            images = analytic_generators.add_noise(
                images, photon_prob, self.photon_count
            )

        if self.intensity_upper_bound is not None:
            images = np.clip(images, None, self.intensity_upper_bound)

        if self.neglog:
            logger.info("applying negative log transform")
            images = utils.neglog(images)

        return images

    def project_over_carm_range(
        self,
        phi_range: Tuple[float, float, float],
        theta_range: Tuple[float, float, float],
        degrees: bool = True,
    ) -> np.ndarray:
        """Project over a range of angles using the included CArm.

        Ignores the CArm's internal pose, except for its isocenter.

        """
        if self.carm is None:
            raise RuntimeError("must provide carm device to projector")

        camera_projections = []
        phis, thetas = utils.generate_uniform_angles(phi_range, theta_range)
        for phi, theta in zip(phis, thetas):
            extrinsic = self.carm.get_camera3d_from_world(
                self.carm.isocenter, phi=phi, theta=theta, degrees=degrees,
            )

            camera_projections.append(
                geo.CameraProjection(self.camera_intrinsics, extrinsic)
            )

        return self.project(*camera_projections)

    def initialize(self):
        """Allocate GPU memory and transfer the volume, segmentations to GPU."""
        if self.initialized:
            raise RuntimeError("Close projector before initializing again.")

<<<<<<< HEAD
        # allocate and transfer the volume texture to GPU
        self.volumes_gpu = []
        self.volumes_texref = []
        for vol_id, volume in enumerate(self.volumes):
            # TODO: this axis-swap is messy and actually may be messing things up. Maybe use a FrameTransform in the Volume class instead?
            volume = np.array(volume)
            volume = np.moveaxis(volume, [0, 1, 2], [2, 1, 0]).copy() # TODO: is this axis swap necessary?
            vol_gpu = cuda.np_to_array(volume, order='C')
            vol_texref = self.mod.get_texref(f"volume_{vol_id}")
            cuda.bind_array_to_texref(vol_gpu, vol_texref)
            self.volumes_gpu.append(vol_gpu)
            self.volumes_texref.append(vol_texref)
        
        # set the (interpolation?) mode
        if self.mode == 'linear':
            for texref in self.volumes_texref:
                texref.set_filter_mode(cuda.filter_mode.LINEAR)
        else:
            raise RuntimeError
        
        self.segmentations_gpu = [] # List[List[segmentations]], indexing by (vol_id, material_id)
        self.segmentations_texref = [] # List[List[texrefs]], indexing by (vol_id, material_id)
        for vol_id, _vol in enumerate(self.volumes):
            seg_for_vol = []
            texref_for_vol = []
            for mat_id, mat in enumerate(self.all_materials):
                seg = None
                if mat in _vol.materials:
                    seg = _vol.materials[mat]
                else:
                    seg = np.zeros(_vol.shape).astype(np.float32)
                seg_for_vol.append(cuda.np_to_array(np.moveaxis(seg, [0, 1, 2], [2, 1, 0]).copy(), order='C'))
                texref = self.mod.get_texref(f'seg_{vol_id}_{mat_id}')
                texref_for_vol.append(texref)

            for seg, texref in zip(seg_for_vol, texref_for_vol):
                cuda.bind_array_to_texref(seg, texref)
                if self.mode == 'linear':
                    texref.set_filter_mode(cuda.filter_mode.LINEAR)
                else:
                    raise RuntimeError("Invalid texref filter mode")
            
            self.segmentations_gpu.append(seg_for_vol)
            self.segmentations_texref.append(texref)

        if len(self.volumes) > 1:
            # allocate volumes' priority level on the GPU
            self.priorities_gpu = cuda.mem_alloc(len(self.volumes) * 4)
            for vol_id, prio in enumerate(self.priorities):
                cuda.memcpy_htod(int(self.priorities_gpu) + (4 * vol_id), np.int32(prio))

            # allocate gVolumeEdge{Min,Max}Point{X,Y,Z} and gVoxelElementSize{X,Y,Z} on the GPU
            self.minPointX_gpu = cuda.mem_alloc(len(self.volumes) * 4)
            self.minPointY_gpu = cuda.mem_alloc(len(self.volumes) * 4)
            self.minPointZ_gpu = cuda.mem_alloc(len(self.volumes) * 4)
            
            self.maxPointX_gpu = cuda.mem_alloc(len(self.volumes) * 4)
            self.maxPointY_gpu = cuda.mem_alloc(len(self.volumes) * 4)
            self.maxPointZ_gpu = cuda.mem_alloc(len(self.volumes) * 4)
            
            self.voxelSizeX_gpu = cuda.mem_alloc(len(self.volumes) * 4)
            self.voxelSizeY_gpu = cuda.mem_alloc(len(self.volumes) * 4)
            self.voxelSizeZ_gpu = cuda.mem_alloc(len(self.volumes) * 4)

            for i, _vol in enumerate(self.volumes):
                gpu_ptr_offset = (4 * i)
                cuda.memcpy_htod(int(self.minPointX_gpu) + gpu_ptr_offset, np.float32(-0.5))
                cuda.memcpy_htod(int(self.minPointY_gpu) + gpu_ptr_offset, np.float32(-0.5))
                cuda.memcpy_htod(int(self.minPointZ_gpu) + gpu_ptr_offset, np.float32(-0.5))

                cuda.memcpy_htod(int(self.maxPointX_gpu) + gpu_ptr_offset, np.float32(_vol.shape[0] - 0.5))
                cuda.memcpy_htod(int(self.maxPointY_gpu) + gpu_ptr_offset, np.float32(_vol.shape[1] - 0.5))
                cuda.memcpy_htod(int(self.maxPointZ_gpu) + gpu_ptr_offset, np.float32(_vol.shape[2] - 0.5))

                cuda.memcpy_htod(int(self.voxelSizeX_gpu) + gpu_ptr_offset, np.float32(_vol.spacing[0]))
                cuda.memcpy_htod(int(self.voxelSizeY_gpu) + gpu_ptr_offset, np.float32(_vol.spacing[1]))
                cuda.memcpy_htod(int(self.voxelSizeZ_gpu) + gpu_ptr_offset, np.float32(_vol.spacing[2]))
            logger.debug(f"gVolume information allocated and copied to GPU")

            # allocate source coord.s on GPU (4 bytes for each of {x,y,z} for each volume)
            self.sourceX_gpu = cuda.mem_alloc(len(self.volumes) * 4)
            self.sourceY_gpu = cuda.mem_alloc(len(self.volumes) * 4)
            self.sourceZ_gpu = cuda.mem_alloc(len(self.volumes) * 4)
        # 'endif' for multi-volume allocation

        # allocate ijk_from_index matrix array on GPU (3x3 array x 4 bytes per float32)
        self.rt_kinv_gpu = cuda.mem_alloc(len(self.volumes) * 3 * 3 * 4)

        # allocate intensity array on GPU (4 bytes to a float32)
        self.intensity_gpu = cuda.mem_alloc(self.output_size * 4)
        logger.debug(f"bytes alloc'd for self.intensity_gpu: {self.output_size * 4}")

        # allocate photon_prob array on GPU (4 bytes to a float32)
        self.photon_prob_gpu = cuda.mem_alloc(self.output_size * 4)
        logger.debug(f"bytes alloc'd for self.photon_prob_gpu: {self.output_size * 4}")

        # allocate and transfer spectrum energies (4 bytes to a float32)
        assert isinstance(self.spectrum, np.ndarray)
        noncont_energies = self.spectrum[:,0].copy() / 1000
        contiguous_energies = np.ascontiguousarray(noncont_energies, dtype=np.float32)
        n_bins = contiguous_energies.shape[0]
        self.energies_gpu = cuda.mem_alloc(n_bins * 4)
        cuda.memcpy_htod(self.energies_gpu, contiguous_energies)
        logger.debug(f"bytes alloc'd for self.energies_gpu: {n_bins * 4}")

        # allocate and transfer spectrum pdf (4 bytes to a float32)
        noncont_pdf = self.spectrum[:, 1]  / np.sum(self.spectrum[:, 1])
        contiguous_pdf = np.ascontiguousarray(noncont_pdf.copy(), dtype=np.float32)
        assert contiguous_pdf.shape == contiguous_energies.shape
        assert contiguous_pdf.shape[0] == n_bins
        self.pdf_gpu = cuda.mem_alloc(n_bins * 4)
        cuda.memcpy_htod(self.pdf_gpu, contiguous_pdf)
        logger.debug(f"bytes alloc'd for self.pdf_gpu {n_bins * 4}")

        # precompute, allocate, and transfer the get_absorption_coef(energy, material) table (4 bytes to a float32)
        absorption_coef_table = np.empty(n_bins * len(self.all_materials)).astype(np.float32)
        for bin in range(n_bins): #, energy in enumerate(energies):
            for m, mat_name in enumerate(self.all_materials):
                absorption_coef_table[bin * len(self.all_materials) + m] = mass_attenuation.get_absorption_coefs(contiguous_energies[bin], mat_name)
        self.absorption_coef_table_gpu = cuda.mem_alloc(n_bins * len(self.all_materials) * 4)
        cuda.memcpy_htod(self.absorption_coef_table_gpu, absorption_coef_table)
        logger.debug(f"size alloc'd for self.absorption_coef_table_gpu: {n_bins * len(self.all_materials) * 4}")

        # Mark self as initialized.
        self.is_initialized = True
=======
        for p in self.projectors:
            p.initialize()
>>>>>>> 1865bb92

    def free(self):
        """Free the allocated GPU memory."""
        if self.initialized:
            for vol_id, vol_gpu in enumerate(self.volumes_gpu):
                vol_gpu.free()
                for seg in self.segmentations_gpu[vol_id]:
                    seg.free()
            
            if len(self.volumes) > 1:
                self.priorities_gpu.free()
                self.minPointX_gpu.free() # frees all of the gVolume, gVoxel data
                self.sourceX_gpu.free() # also frees source{Y,Z}_gpu

            self.rt_kinv_gpu.free()

            self.intensity_gpu.free()
            self.photon_prob_gpu.free()
            self.energies_gpu.free()
            self.pdf_gpu.free()
            self.absorption_coef_table_gpu.free()

        self.is_initialized = False

    def __enter__(self):
        self.initialize()
        return self

    def __exit__(self, type, value, tb):
        self.free()

    def __call__(self, *args, **kwargs):
        return self.project(*args, **kwargs)<|MERGE_RESOLUTION|>--- conflicted
+++ resolved
@@ -39,11 +39,7 @@
         raise TypeError(f"unrecognized spectrum: {type(spectrum)}")
 
 
-<<<<<<< HEAD
 def _get_kernel_projector_module(num_volumes, num_materials) -> SourceModule:
-=======
-def _get_kernel_projector_module(num_materials, attenuation=True) -> SourceModule:
->>>>>>> 1865bb92
     """Compile the cuda code for the kernel projector.
 
     Assumes `project_kernel.cu` and `cubic` interpolation library is in the same directory as THIS file.
@@ -51,7 +47,6 @@
     Returns:
         SourceModule: pycuda SourceModule object.
     """
-<<<<<<< HEAD
     #path to files for cubic interpolation (folder cubic in DeepDRR)
     d = Path(__file__).resolve().parent
     bicubic_path = str(d / 'cubic')
@@ -60,9 +55,6 @@
         source_path = str(d / 'project_kernel_single.cu')
     else:
         source_path = str(d / 'project_kernel_multi.cu')
-=======
-    assert pycuda_available, f"pycuda must be available to run the projector kernel"
->>>>>>> 1865bb92
 
     # path to files for cubic interpolation (folder cubic in DeepDRR)
     d = Path(__file__).resolve().parent
@@ -76,7 +68,6 @@
     with open(source_path, "r") as file:
         source = file.read()
 
-<<<<<<< HEAD
     # TODO: replace the NUM_MATERIALS junk with some elegant meta-programming.
     if 1 == num_volumes:
         logger.debug(f'compiling {source_path} with NUM_MATERIALS={num_materials}')
@@ -84,334 +75,6 @@
     else:
         logger.debug(f'compiling {source_path} with NUM_VOLUMES={num_volumes}, NUM_MATERIALS={num_materials}')
         return SourceModule(source, include_dirs=[bicubic_path, str(d)], no_extern_c=True, options=['-D', f'NUM_VOLUMES={num_volumes}', '-D', f'NUM_MATERIALS={num_materials}'])
-=======
-    logger.debug(f"compiling {source_path} with NUM_MATERIALS={num_materials}")
-    return SourceModule(
-        source,
-        include_dirs=[bicubic_path],
-        no_extern_c=True,
-        options=["-D", f"NUM_MATERIALS={num_materials}"],
-    )
-
-
-class SingleProjector(object):
-    initialized: bool = False
-
-    def __init__(
-        self,
-        volume: vol.Volume,
-        camera_intrinsics: geo.CameraIntrinsicTransform,
-        step: float = 0.1,
-        mode: Literal["linear"] = "linear",
-        spectrum: Union[
-            np.ndarray, Literal["60KV_AL35", "90KV_AL40", "120KV_AL43"]
-        ] = "90KV_AL40",
-        threads: int = 8,
-        max_block_index: int = 1024,
-        attenuation: bool = True,
-    ) -> None:
-        self.volume = volume
-        self.camera_intrinsics = camera_intrinsics
-        self.step = step
-        self.mode = mode
-        self.spectrum = _get_spectrum(spectrum)
-        self.threads = threads
-        self.max_block_index = max_block_index
-        self.attenuation = attenuation
-
-        self.num_materials = len(self.volume.materials)
-
-        # compile the module
-        # TODO: fix attenuation vs no-attenuation ugliness.
-        self.mod = _get_kernel_projector_module(
-            self.num_materials, attenuation=self.attenuation
-        )
-        self.project_kernel = self.mod.get_function("projectKernel")
-
-        # assertions
-        for mat in self.volume.materials:
-            assert mat in material_coefficients, f"unrecognized material: {mat}"
-
-    @property
-    def output_shape(self) -> Tuple[int, int]:
-        if self.attenuation:
-            return self.camera_intrinsics.sensor_size
-        else:
-            return (
-                self.camera_intrinsics.sensor_width,
-                self.camera_intrinsics.sensor_height,
-                self.num_materials,
-            )
-
-    @property
-    def output_size(self) -> int:
-        return int(np.prod(self.output_shape))
-
-    def project(
-        self, camera_projection: geo.CameraProjection,
-    ) -> Union[np.ndarray, Tuple[np.ndarray, np.ndarray]]:
-        """Perform the projection over just one image.
-
-        Args:
-            camera_projection (geo.CameraProjection): a camera projection transform.
-
-        Raises:
-            RuntimeError: if the projector has not been initialized.
-
-        Returns:
-            np.ndarray: the intensity image
-            np.ndarray: the photon probability field
-        """
-        if not self.initialized:
-            raise RuntimeError("Projector has not been initialized.")
-
-        assert isinstance(self.spectrum, np.ndarray)
-
-        # initialize projection-specific arguments
-        camera_center_in_volume = np.array(
-            camera_projection.get_center_in_volume(self.volume)
-        ).astype(np.float32)
-        logger.debug(f"camera_center_ijk (source point): {camera_center_in_volume}")
-
-        ijk_from_index = camera_projection.get_ray_transform(self.volume)
-        logger.debug(
-            "center ray: {}".format(
-                ijk_from_index
-                @ geo.point(self.output_shape[0] / 2, self.output_shape[1] / 2)
-            )
-        )
-
-        ijk_from_index = np.array(ijk_from_index).astype(np.float32)
-
-        # spacing
-        spacing = self.volume.spacing
-
-        # copy the projection matrix to CUDA (output array initialized to zero by the kernel)
-        cuda.memcpy_htod(self.rt_kinv_gpu, ijk_from_index)
-
-        # Make the arguments to the CUDA "projectKernel".
-        if self.attenuation:
-            args = [
-                np.int32(camera_projection.sensor_width),  # out_width
-                np.int32(camera_projection.sensor_height),  # out_height
-                np.float32(self.step),  # step
-                np.float32(-0.5),  # gVolumeEdgeMinPointX
-                np.float32(-0.5),  # gVolumeEdgeMinPointY
-                np.float32(-0.5),  # gVolumeEdgeMinPointZ
-                np.float32(self.volume.shape[0] - 0.5),  # gVolumeEdgeMaxPointX
-                np.float32(self.volume.shape[1] - 0.5),  # gVolumeEdgeMaxPointY
-                np.float32(self.volume.shape[2] - 0.5),  # gVolumeEdgeMaxPointZ
-                np.float32(spacing[0]),  # gVoxelElementSizeX
-                np.float32(spacing[1]),  # gVoxelElementSizeY
-                np.float32(spacing[2]),  # gVoxelElementSizeZ
-                camera_center_in_volume[0],  # sx
-                camera_center_in_volume[1],  # sy
-                camera_center_in_volume[2],  # sz
-                self.rt_kinv_gpu,  # RT_Kinv
-                self.intensity_gpu,  # intensity
-                self.photon_prob_gpu,  # photon_prob (or NULL)
-                np.int32(self.spectrum.shape[0]),  # n_bins
-                self.energies_gpu,  # energies
-                self.pdf_gpu,  # pdf
-                self.absorption_coef_table_gpu,  # absorb_coef_table
-            ]
-        else:
-            args = [
-                np.int32(camera_projection.sensor_width),  # out_width
-                np.int32(camera_projection.sensor_height),  # out_height
-                np.float32(self.step),  # step
-                np.float32(-0.5),  # gVolumeEdgeMinPointX
-                np.float32(-0.5),  # gVolumeEdgeMinPointY
-                np.float32(-0.5),  # gVolumeEdgeMinPointZ
-                np.float32(self.volume.shape[0] - 0.5),  # gVolumeEdgeMaxPointX
-                np.float32(self.volume.shape[1] - 0.5),  # gVolumeEdgeMaxPointY
-                np.float32(self.volume.shape[2] - 0.5),  # gVolumeEdgeMaxPointZ
-                np.float32(spacing[0]),  # gVoxelElementSizeX
-                np.float32(spacing[1]),  # gVoxelElementSizeY
-                np.float32(spacing[2]),  # gVoxelElementSizeZ
-                camera_center_in_volume[0],  # sx
-                camera_center_in_volume[1],  # sy
-                camera_center_in_volume[2],  # sz
-                self.rt_kinv_gpu,  # RT_Kinv
-                self.output_gpu,  # output
-            ]
-
-        # Calculate required blocks
-        blocks_w = np.int(np.ceil(self.output_shape[0] / self.threads))
-        blocks_h = np.int(np.ceil(self.output_shape[1] / self.threads))
-        block = (self.threads, self.threads, 1)
-        # lfkj("running:", blocks_w, "x", blocks_h, "blocks with ", self.threads, "x", self.threads, "threads")
-
-        if blocks_w <= self.max_block_index and blocks_h <= self.max_block_index:
-            offset_w = np.int32(0)
-            offset_h = np.int32(0)
-            self.project_kernel(
-                *args, offset_w, offset_h, block=block, grid=(blocks_w, blocks_h)
-            )
-        else:
-            # lfkj("running kernel patchwise")
-            for w in range((blocks_w - 1) // (self.max_block_index + 1)):
-                for h in range((blocks_h - 1) // (self.max_block_index + 1)):
-                    offset_w = np.int32(w * self.max_block_index)
-                    offset_h = np.int32(h * self.max_block_index)
-                    self.project_kernel(
-                        *args,
-                        offset_w,
-                        offset_h,
-                        block=block,
-                        grid=(self.max_block_index, self.max_block_index),
-                    )
-                    context.synchronize()
-
-        if self.attenuation:
-            intensity = np.empty(self.output_shape, dtype=np.float32)
-            cuda.memcpy_dtoh(intensity, self.intensity_gpu)
-            # transpose the axes, which previously have width on the slow dimension
-            intensity = np.swapaxes(intensity, 0, 1).copy()
-
-            photon_prob = np.empty(self.output_shape, dtype=np.float32)
-            cuda.memcpy_dtoh(photon_prob, self.photon_prob_gpu)
-            photon_prob = np.swapaxes(photon_prob, 0, 1).copy()
-
-            #
-            # TODO: ask about this np.swapaxes(...) call.  It's not clear to me why it's necessary or desirable, given that
-            #   we were working off of self.output_shape, which basically goes off of self.sensor_shape
-            #
-
-            return intensity, photon_prob
-
-        else:
-            # copy the output to CPU
-            output = np.empty(self.output_shape, np.float32)
-            cuda.memcpy_dtoh(output, self.output_gpu)
-
-            # transpose the axes, which previously have width on the slow dimension
-            output = np.swapaxes(output, 0, 1).copy()
-
-            # normalize to centimeters
-            output /= 10
-
-            return output
-
-    def initialize(self):
-        """Allocate GPU memory and transfer the volume, segmentations to GPU."""
-        if self.initialized:
-            raise RuntimeError("Close projector before initializing again.")
-
-        # allocate and transfer volume texture to GPU
-        # TODO: this axis-swap is messy and actually may be messing things up. Maybe use a FrameTransform in the Volume class instead?
-        volume = np.array(self.volume)
-        volume = np.moveaxis(
-            volume, [0, 1, 2], [2, 1, 0]
-        ).copy()  # TODO: is this axis swap necessary?
-        self.volume_gpu = cuda.np_to_array(volume, order="C")
-        self.volume_texref = self.mod.get_texref("volume")
-        cuda.bind_array_to_texref(self.volume_gpu, self.volume_texref)
-
-        # set the (interpolation?) mode
-        if self.mode == "linear":
-            self.volume_texref.set_filter_mode(cuda.filter_mode.LINEAR)
-        else:
-            raise RuntimeError
-
-        # allocate and transfer segmentation texture to GPU
-        # TODO: remove axis swap?
-        # self.segmentations_gpu = [cuda.np_to_array(seg, order='C') for mat, seg in self.volume.materials.items()]
-        self.segmentations_gpu = [
-            cuda.np_to_array(np.moveaxis(seg, [0, 1, 2], [2, 1, 0]).copy(), order="C")
-            for mat, seg in self.volume.materials.items()
-        ]
-        self.segmentations_texref = [
-            self.mod.get_texref(f"seg_{m}") for m, _ in enumerate(self.volume.materials)
-        ]
-        for seg, texref in zip(self.segmentations_gpu, self.segmentations_texref):
-            cuda.bind_array_to_texref(seg, texref)
-            if self.mode == "linear":
-                texref.set_filter_mode(cuda.filter_mode.LINEAR)
-            else:
-                raise RuntimeError
-
-        # allocate ijk_from_index matrix array on GPU (3x3 array x 4 bytes per float32)
-        self.rt_kinv_gpu = cuda.mem_alloc(3 * 3 * 4)
-
-        if self.attenuation:
-            # allocate intensity array on GPU (4 bytes to a float32)
-            self.intensity_gpu = cuda.mem_alloc(self.output_size * 4)
-            logger.debug(
-                f"bytes alloc'd for self.intensity_gpu: {self.output_size * 4}"
-            )
-
-            # allocate photon_prob array on GPU (4 bytes to a float32)
-            self.photon_prob_gpu = cuda.mem_alloc(self.output_size * 4)
-            logger.debug(
-                f"bytes alloc'd for self.photon_prob_gpu: {self.output_size * 4}"
-            )
-
-            # allocate and transfer spectrum energies (4 bytes to a float32)
-            assert isinstance(self.spectrum, np.ndarray)
-            noncont_energies = self.spectrum[:, 0].copy() / 1000
-            contiguous_energies = np.ascontiguousarray(
-                noncont_energies, dtype=np.float32
-            )
-            n_bins = contiguous_energies.shape[0]
-            self.energies_gpu = cuda.mem_alloc(n_bins * 4)
-            cuda.memcpy_htod(self.energies_gpu, contiguous_energies)
-            logger.debug(f"bytes alloc'd for self.energies_gpu: {n_bins * 4}")
-
-            # allocate and transfer spectrum pdf (4 bytes to a float32)
-            noncont_pdf = self.spectrum[:, 1] / np.sum(self.spectrum[:, 1])
-            contiguous_pdf = np.ascontiguousarray(noncont_pdf.copy(), dtype=np.float32)
-            assert contiguous_pdf.shape == contiguous_energies.shape
-            assert contiguous_pdf.shape[0] == n_bins
-            self.pdf_gpu = cuda.mem_alloc(n_bins * 4)
-            cuda.memcpy_htod(self.pdf_gpu, contiguous_pdf)
-            logger.debug(f"bytes alloc'd for self.pdf_gpu {n_bins * 4}")
-
-            # precompute, allocate, and transfer the get_absorption_coef(energy, material) table (4 bytes to a float32)
-            absorption_coef_table = np.empty(n_bins * self.num_materials).astype(
-                np.float32
-            )
-            for bin in range(n_bins):  # , energy in enumerate(energies):
-                for m, mat_name in enumerate(self.volume.materials):
-                    absorption_coef_table[
-                        bin * self.num_materials + m
-                    ] = mass_attenuation.get_absorption_coefs(
-                        contiguous_energies[bin], mat_name
-                    )
-            self.absorption_coef_table_gpu = cuda.mem_alloc(
-                n_bins * self.num_materials * 4
-            )
-            cuda.memcpy_htod(self.absorption_coef_table_gpu, absorption_coef_table)
-            logger.debug(
-                f"size alloc'd for self.absorption_coef_table_gpu: {n_bins * self.num_materials * 4}"
-            )
-        else:
-            # allocate output image array on GPU (4 bytes to a float32)
-            self.output_gpu = cuda.mem_alloc(self.output_size * 4)
-            logger.debug(f"bytes alloc'd for self.output_gpu {self.output_size * 4}")
-
-        # Mark self as initialized.
-        self.initialized = True
-
-    def free(self):
-        if self.initialized:
-            self.volume_gpu.free()
-            for seg in self.segmentations_gpu:
-                seg.free()
-            self.rt_kinv_gpu.free()
-
-            if self.attenuation:
-                self.intensity_gpu.free()
-                self.photon_prob_gpu.free()
-                self.energies_gpu.free()
-                self.pdf_gpu.free()
-                self.absorption_coef_table_gpu.free()
-            else:
-                self.output_gpu.free()
-
-        self.initialized = False
-
->>>>>>> 1865bb92
 
 class Projector(object):
     def __init__(
@@ -513,28 +176,8 @@
         if self.camera_intrinsics is None:
             assert self.carm is not None and hasattr(self.carm, "camera_intrinsics")
             self.camera_intrinsics = self.carm.camera_intrinsics
-<<<<<<< HEAD
         
         self.is_initialized = False
-=======
-
-        self.projectors = [
-            SingleProjector(
-                volume,
-                self.camera_intrinsics,
-                step=step,
-                mode=mode,
-                spectrum=spectrum,
-                threads=threads,
-                max_block_index=max_block_index,
-                attenuation=len(self.volumes) == 1,
-            )
-            for volume in self.volumes
-        ]
-
-        # other parameters
-        self.scatter_net = scatter.ScatterNet() if self.add_scatter else None
->>>>>>> 1865bb92
 
     @property
     def initialized(self):
@@ -543,7 +186,6 @@
 
     @property
     def volume(self):
-<<<<<<< HEAD
         raise DeprecationWarning(f'volume is deprecated. Each projector can contain multiple volumes.')
         if len(self.volumes) != 1:
             raise AttributeError
@@ -556,13 +198,6 @@
     @property
     def output_size(self) -> int:
         return int(np.prod(self.output_shape))
-=======
-        if len(self.projectors) != 1:
-            raise DeprecationWarning(
-                f'volume is deprecated. Each projector contains multiple "SingleProjectors", which contain their own volumes.'
-            )
-        return self.projectors[0].volume
->>>>>>> 1865bb92
 
     def project(self, *camera_projections: geo.CameraProjection,) -> np.ndarray:
         """Perform the projection.
@@ -585,7 +220,6 @@
             )
         elif not camera_projections and self.carm is not None:
             camera_projections = [self.carm.get_camera_projection()]
-<<<<<<< HEAD
             logger.debug(f'projecting with source at {camera_projections[0].center_in_world}, pointing toward isocenter at {self.carm.isocenter}...')
 
         assert isinstance(self.spectrum, np.ndarray)
@@ -707,80 +341,6 @@
         images = np.stack(intensities)
         photon_prob = np.stack(photon_probs)
         logger.info("Completed projection and attenuation")
-=======
-            logger.debug(
-                f"projecting with source at {camera_projections[0].center_in_world}, pointing toward isocenter at {self.carm.isocenter}..."
-            )
-
-        logger.info("Initiating projection and attenuation...")
-
-        # TODO: handle multiple volumes more elegantly, i.e. in the kernel. (!)
-        if len(self.projectors) == 1:
-            projector = self.projectors[0]
-            intensities = []
-            photon_probs = []
-            for i, proj in enumerate(camera_projections):
-                logger.info(
-                    f"Projecting and attenuating camera position {i+1} / {len(camera_projections)}"
-                )
-                intensity, photon_prob = projector.project(proj)
-                intensities.append(intensity)
-                photon_probs.append(photon_prob)
-
-            images = np.stack(intensities)
-            photon_prob = np.stack(photon_probs)
-            logger.info("Completed projection and attenuation")
-        else:
-            # Separate the projection and mass attenuation
-            forward_projections = dict()
-            for pidx, projector in enumerate(self.projectors):
-                outputs = []
-                for proj in camera_projections:
-                    outputs.append(projector.project(proj))
-
-                outputs = np.stack(outputs)
-
-                # convert forward_projections to dict over materials
-                _forward_projections = dict(
-                    (mat, outputs[:, :, :, m])
-                    for m, mat in enumerate(projector.volume.materials)
-                )
-                # if len(set(_forward_projections.keys()).intersection(set(forward_projections.keys()))) > 0:
-                #     logger.error(f'{_forward_projections.keys()}')
-                #     raise NotImplementedError(f'non mutually exclusive materials in multiple volumes.')
-
-                # TODO: this is actively terrible.
-                if isinstance(projector.volume, vol.MetalVolume):
-                    for mat in ["air", "soft tissue", "bone"]:
-                        if mat not in forward_projections:
-                            logger.warning(
-                                f"existing projections does not contain material: {mat}"
-                            )
-                            continue
-                        elif mat not in _forward_projections:
-                            logger.warning(
-                                f"new projections does not contain material: {mat}"
-                            )
-                            continue
-                        forward_projections[mat] -= _forward_projections[mat]
-
-                    if "titanium" in forward_projections:
-                        forward_projections["titanium"] += _forward_projections[
-                            "titanium"
-                        ]
-                    else:
-                        forward_projections["titanium"] = _forward_projections[
-                            "titanium"
-                        ]
-                else:
-                    forward_projections.update(_forward_projections)
-
-            logger.info(f"performing mass attenuation...")
-            images, photon_prob = mass_attenuation.calculate_intensity_from_spectrum(
-                forward_projections, self.spectrum
-            )
-            logger.info("done.")
->>>>>>> 1865bb92
 
         if self.add_scatter:
             # lfkj('adding scatter (may cause Nan errors)')
@@ -843,7 +403,6 @@
         if self.initialized:
             raise RuntimeError("Close projector before initializing again.")
 
-<<<<<<< HEAD
         # allocate and transfer the volume texture to GPU
         self.volumes_gpu = []
         self.volumes_texref = []
@@ -969,10 +528,6 @@
 
         # Mark self as initialized.
         self.is_initialized = True
-=======
-        for p in self.projectors:
-            p.initialize()
->>>>>>> 1865bb92
 
     def free(self):
         """Free the allocated GPU memory."""
