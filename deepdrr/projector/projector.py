from typing import Literal, List, Union, Tuple, Optional, Dict

import logging
import pycuda.driver as cuda
from pycuda.tools import make_default_context
import pycuda.autoinit
from pycuda.autoinit import context
from pycuda.compiler import SourceModule
import numpy as np
from pathlib import Path 

# debugging
import matplotlib.pyplot as plt

from . import spectral_data
from . import mass_attenuation
from . import scatter
from . import analytic_generators
from .material_coefficients import material_coefficients
from .. import geo
from .. import vol
from ..device import CArm
from .. import utils


logger = logging.getLogger(__name__)


def _get_spectrum(spectrum):
    if isinstance(spectrum, np.ndarray):
        return spectrum
    elif isinstance(spectrum, str):
        assert spectrum in spectral_data.spectrums, f'unrecognized spectrum: {spectrum}'
        return spectral_data.spectrums[spectrum]
    else:
        raise TypeError(f'unrecognized spectrum: {type(spectrum)}')



def _get_kernel_projector_module(num_materials, attenuation = True) -> SourceModule:
    """Compile the cuda code for the kernel projector.

    Assumes `project_kernel.cu` and `cubic` interpolation library is in the same directory as THIS file.

    Returns:
        SourceModule: pycuda SourceModule object.
    """
    #path to files for cubic interpolation (folder cubic in DeepDRR)
    d = Path(__file__).resolve().parent
    bicubic_path = str(d / 'cubic')
    source_path = str(d / 'project_kernel.cu') if attenuation else str(d / 'project_kernel_no-attenuation.cu')

    with open(source_path, 'r') as file:
        source = file.read()

    logger.debug(f'compiling {source_path} with NUM_MATERIALS={num_materials}')
    # TODO: replace the NUM_MATERIALS junk with some elegant meta-programming.
    return SourceModule(source, include_dirs=[bicubic_path], no_extern_c=True, options=['-D', f'NUM_MATERIALS={num_materials}'])

    
class SingleProjector(object):
    initialized: bool = False

    def __init__(
        self,
        volume: vol.Volume,
        camera_intrinsics: geo.CameraIntrinsicTransform,
        step: float = 0.1,
        mode: Literal['linear'] = 'linear',
        spectrum: Union[np.ndarray, Literal['60KV_AL35', '90KV_AL40', '120KV_AL43']] = '90KV_AL40',
        threads: int = 8,
        max_block_index: int = 1024,
        attenuation: bool = True,
    ) -> None:
<<<<<<< HEAD
        """Create the projector, which has info for simulating the DRR.

        Usage:
        ```
        with Projector(volume, materials, ...) as projector:
            for projection in projections:
                yield projector(projection)
        ```

        Args:
            volume (Volume): a volume object with materials segmented.
            camera_intrinsics (CameraIntrinsicTransform): intrinsics of the projector's camera. (used for sensor size).
            carm (Optional[CArm], optional): Optional C-arm device, for convenience which can be used to get projections from C-Arm pose. If not provided, camera pose must be defined by user. Defaults to None.
            step (float, optional): size of the step along projection ray in voxels. Defaults to 0.1.
            mode (Literal['linear']): [description].
            spectrum (Union[np.ndarray, Literal['60KV_AL35', '90KV_AL40', '120KV_AL43'], optional): spectrum array or name of spectrum to use for projection. Defaults to '90KV_AL40'.
            add_scatter (bool, optional): whether to add scatter noise. Defaults to False.
            threads (int, optional): number of threads to use. Defaults to 8.
            max_block_index (int, optional): maximum GPU block. Defaults to 1024.
            neglog (bool, optional): whether to apply negative log transform to output images. Recommended for easy viewing. Defaults to False.
        """
                    
        # set variables
        self.volume = volume # spacing units defaults to mm
=======
        self.volume = volume
>>>>>>> b3cf7391
        self.camera_intrinsics = camera_intrinsics
        self.step = step
        self.mode = mode
        self.spectrum = _get_spectrum(spectrum)
        self.threads = threads
        self.max_block_index = max_block_index
        self.attenuation = attenuation

        self.num_materials = len(self.volume.materials)

        # compile the module
        self.mod = _get_kernel_projector_module(self.num_materials, attenuation=self.attenuation) # TODO: make this not a compile-time option.
        self.project_kernel = self.mod.get_function("projectKernel")

        # assertions
        for mat in self.volume.materials:
            assert mat in material_coefficients, f'unrecognized material: {mat}'

    @property
    def output_shape(self) -> Tuple[int, int]:
        if self.attenuation:
            return self.camera_intrinsics.sensor_size
        else:
            return self.camera_intrinsics.sensor_width, self.camera_intrinsics.sensor_height, self.num_materials
    
    @property
    def output_size(self) -> int:
        return int(np.prod(self.output_shape))

    def project(
        self,
        camera_projection: geo.CameraProjection,
    ) -> Union[np.ndarray, Tuple[np.ndarray, np.ndarray]]:
        """Perform the projection over just one image.

        Args:
            camera_projection (geo.CameraProjection): a camera projection transform.

        Raises:
            RuntimeError: if the projector has not been initialized.

        Returns:
            np.ndarray: the intensity image
            np.ndarray: the photon probability field
        """
        if not self.initialized:
            raise RuntimeError("Projector has not been initialized.")

        assert isinstance(self.spectrum, np.ndarray)

        # initialize projection-specific arguments
        camera_center_in_volume = np.array(camera_projection.get_center_in_volume(self.volume)).astype(np.float32)
        logger.debug(f'camera_center_ijk (source point): {camera_center_in_volume}')

        ijk_from_index = camera_projection.get_ray_transform(self.volume)
        logger.debug('center ray: {}'.format(ijk_from_index @ geo.point(self.output_shape[0] / 2, self.output_shape[1] / 2)))

        ijk_from_index = np.array(ijk_from_index).astype(np.float32)

        # spacing
        spacing = self.volume.spacing # units: [mm]

        # copy the projection matrix to CUDA (output array initialized to zero by the kernel)
        cuda.memcpy_htod(self.rt_kinv_gpu, ijk_from_index)

        # Make the arguments to the CUDA "projectKernel".
        if self.attenuation:
            args = [
                np.int32(camera_projection.sensor_width),          # out_width
                np.int32(camera_projection.sensor_height),          # out_height
                np.float32(self.step),                  # step
                np.float32(-0.5),                       # gVolumeEdgeMinPointX
                np.float32(-0.5),                       # gVolumeEdgeMinPointY
                np.float32(-0.5),                       # gVolumeEdgeMinPointZ
                np.float32(self.volume.shape[0] - 0.5), # gVolumeEdgeMaxPointX
                np.float32(self.volume.shape[1] - 0.5), # gVolumeEdgeMaxPointY
                np.float32(self.volume.shape[2] - 0.5), # gVolumeEdgeMaxPointZ
                np.float32(spacing[0]),         # gVoxelElementSizeX
                np.float32(spacing[1]),         # gVoxelElementSizeY
                np.float32(spacing[2]),         # gVoxelElementSizeZ
                camera_center_in_volume[0],                        # sx
                camera_center_in_volume[1],                        # sy
                camera_center_in_volume[2],                        # sz
                self.rt_kinv_gpu,                       # RT_Kinv
                self.intensity_gpu,                     # intensity
                self.photon_prob_gpu,                   # photon_prob (or NULL)
                np.int32(self.spectrum.shape[0]),       # n_bins
                self.energies_gpu,                      # energies
                self.pdf_gpu,                           # pdf
                self.absorption_coef_table_gpu,          # absorb_coef_table
            ]
        else:
            args = [
                np.int32(camera_projection.sensor_width),          # out_width
                np.int32(camera_projection.sensor_height),          # out_height
                np.float32(self.step),                  # step
                np.float32(-0.5),                       # gVolumeEdgeMinPointX
                np.float32(-0.5),                       # gVolumeEdgeMinPointY
                np.float32(-0.5),                       # gVolumeEdgeMinPointZ
                np.float32(self.volume.shape[0] - 0.5), # gVolumeEdgeMaxPointX
                np.float32(self.volume.shape[1] - 0.5), # gVolumeEdgeMaxPointY
                np.float32(self.volume.shape[2] - 0.5), # gVolumeEdgeMaxPointZ
                np.float32(spacing[0]),         # gVoxelElementSizeX
                np.float32(spacing[1]),         # gVoxelElementSizeY
                np.float32(spacing[2]),         # gVoxelElementSizeZ
                camera_center_in_volume[0],                        # sx
                camera_center_in_volume[1],                        # sy
                camera_center_in_volume[2],                        # sz
                self.rt_kinv_gpu,                       # RT_Kinv
                self.output_gpu,                        # output
            ]

        # Calculate required blocks
        blocks_w = np.int(np.ceil(self.output_shape[0] / self.threads))
        blocks_h = np.int(np.ceil(self.output_shape[1] / self.threads))
        block = (self.threads, self.threads, 1)
        # lfkj("running:", blocks_w, "x", blocks_h, "blocks with ", self.threads, "x", self.threads, "threads")

        if blocks_w <= self.max_block_index and blocks_h <= self.max_block_index:
            offset_w = np.int32(0)
            offset_h = np.int32(0)
            self.project_kernel(*args, offset_w, offset_h, block=block, grid=(blocks_w, blocks_h))
        else:
            # lfkj("running kernel patchwise")
            for w in range((blocks_w - 1) // (self.max_block_index + 1)):
                for h in range((blocks_h - 1) // (self.max_block_index + 1)):
                    offset_w = np.int32(w * self.max_block_index)
                    offset_h = np.int32(h * self.max_block_index)
                    self.project_kernel(*args, offset_w, offset_h, block=block, grid=(self.max_block_index, self.max_block_index))
                    context.synchronize()

        if self.attenuation:
            intensity = np.empty(self.output_shape, dtype=np.float32)
            cuda.memcpy_dtoh(intensity, self.intensity_gpu)
            # transpose the axes, which previously have width on the slow dimension
            intensity = np.swapaxes(intensity, 0, 1).copy()

            photon_prob = np.empty(self.output_shape, dtype=np.float32)
            cuda.memcpy_dtoh(photon_prob, self.photon_prob_gpu)
            photon_prob = np.swapaxes(photon_prob, 0, 1).copy()

            #
            # TODO: ask about this np.swapaxes(...) call.  It's not clear to me why it's necessary or desirable, given that
            #   we were working off of self.output_shape, which basically goes off of self.sensor_shape
            #

            return intensity, photon_prob

        else:
            # copy the output to CPU
            output = np.empty(self.output_shape, np.float32)
            cuda.memcpy_dtoh(output, self.output_gpu)

            # transpose the axes, which previously have width on the slow dimension
            output = np.swapaxes(output, 0, 1).copy()

            # normalize to centimeters
            output /= 10

            return output

    def initialize(self):
        """Allocate GPU memory and transfer the volume, segmentations to GPU."""
        if self.initialized:
            raise RuntimeError("Close projector before initializing again.")

        # allocate and transfer volume texture to GPU
        # TODO: this axis-swap is messy and actually may be messing things up. Maybe use a FrameTransform in the Volume class instead?
        volume = np.array(self.volume)
        volume = np.moveaxis(volume, [0, 1, 2], [2, 1, 0]).copy() # TODO: is this axis swap necessary?
        self.volume_gpu = cuda.np_to_array(volume, order='C')
        self.volume_texref = self.mod.get_texref("volume")
        cuda.bind_array_to_texref(self.volume_gpu, self.volume_texref)
        
        # set the (interpolation?) mode
        if self.mode == 'linear':
            self.volume_texref.set_filter_mode(cuda.filter_mode.LINEAR)
        else:
            raise RuntimeError

        # allocate and transfer segmentation texture to GPU
        # TODO: remove axis swap?
        # self.segmentations_gpu = [cuda.np_to_array(seg, order='C') for mat, seg in self.volume.materials.items()]
        self.segmentations_gpu = [cuda.np_to_array(np.moveaxis(seg, [0, 1, 2], [2, 1, 0]).copy(), order='C') for mat, seg in self.volume.materials.items()]
        self.segmentations_texref = [self.mod.get_texref(f"seg_{m}") for m, _ in enumerate(self.volume.materials)]
        for seg, texref in zip(self.segmentations_gpu, self.segmentations_texref):
            cuda.bind_array_to_texref(seg, texref)
            if self.mode == 'linear':
                texref.set_filter_mode(cuda.filter_mode.LINEAR)
            else:
                raise RuntimeError

        # allocate ijk_from_index matrix array on GPU (3x3 array x 4 bytes per float32)
        self.rt_kinv_gpu = cuda.mem_alloc(3 * 3 * 4)

        if self.attenuation:
            # allocate intensity array on GPU (4 bytes to a float32)
            self.intensity_gpu = cuda.mem_alloc(self.output_size * 4)
            logger.debug(f"bytes alloc'd for self.intensity_gpu: {self.output_size * 4}")

            # allocate photon_prob array on GPU (4 bytes to a float32)
            self.photon_prob_gpu = cuda.mem_alloc(self.output_size * 4)
            logger.debug(f"bytes alloc'd for self.photon_prob_gpu: {self.output_size * 4}")

            # allocate and transfer spectrum energies (4 bytes to a float32)
            assert isinstance(self.spectrum, np.ndarray)
            noncont_energies = self.spectrum[:,0].copy() / 1000
            contiguous_energies = np.ascontiguousarray(noncont_energies, dtype=np.float32)
            n_bins = contiguous_energies.shape[0]
            self.energies_gpu = cuda.mem_alloc(n_bins * 4)
            cuda.memcpy_htod(self.energies_gpu, contiguous_energies)
            logger.debug(f"bytes alloc'd for self.energies_gpu: {n_bins * 4}")

            # allocate and transfer spectrum pdf (4 bytes to a float32)
            noncont_pdf = self.spectrum[:, 1]  / np.sum(self.spectrum[:, 1])
            contiguous_pdf = np.ascontiguousarray(noncont_pdf.copy(), dtype=np.float32)
            assert contiguous_pdf.shape == contiguous_energies.shape
            assert contiguous_pdf.shape[0] == n_bins
            self.pdf_gpu = cuda.mem_alloc(n_bins * 4)
            cuda.memcpy_htod(self.pdf_gpu, contiguous_pdf)
            logger.debug(f"bytes alloc'd for self.pdf_gpu {n_bins * 4}")

            # precompute, allocate, and transfer the get_absorption_coef(energy, material) table (4 bytes to a float32)
            absorption_coef_table = np.empty(n_bins * self.num_materials).astype(np.float32)
            for bin in range(n_bins): #, energy in enumerate(energies):
                for m, mat_name in enumerate(self.volume.materials):
                    absorption_coef_table[bin * self.num_materials + m] = mass_attenuation.get_absorption_coefs(contiguous_energies[bin], mat_name)
            self.absorption_coef_table_gpu = cuda.mem_alloc(n_bins * self.num_materials * 4)
            cuda.memcpy_htod(self.absorption_coef_table_gpu, absorption_coef_table)
            logger.debug(f"size alloc'd for self.absorption_coef_table_gpu: {n_bins * self.num_materials * 4}")
        else:
            # allocate output image array on GPU (4 bytes to a float32)
            self.output_gpu = cuda.mem_alloc(self.output_size * 4)
            logger.debug(f"bytes alloc'd for self.output_gpu {self.output_size * 4}")

        # Mark self as initialized.
        self.initialized = True

    def free(self):
        if self.initialized:
            self.volume_gpu.free()
            for seg in self.segmentations_gpu:
                seg.free()
            self.rt_kinv_gpu.free()

            if self.attenuation:
                self.intensity_gpu.free()
                self.photon_prob_gpu.free()
                self.energies_gpu.free()
                self.pdf_gpu.free()
                self.absorption_coef_table_gpu.free()
            else:
                self.output_gpu.free()

        self.initialized = False


class Projector(object):
    def __init__(
        self,
        volume: Union[vol.Volume, List[vol.Volume]],
        camera_intrinsics: Optional[geo.CameraIntrinsicTransform] = None,
        carm: Optional[CArm] = None,
        step: float = 0.1,
        mode: Literal['linear'] = 'linear',
        spectrum: Union[np.ndarray, Literal['60KV_AL35', '90KV_AL40', '120KV_AL43']] = '90KV_AL40',
        add_scatter: bool = False, # add scatter noise
        add_noise: bool = False, # add poisson noise
        photon_count: int = 100000,
        threads: int = 8,
        max_block_index: int = 1024,
        collected_energy: bool = False, # convert to keV / cm^2 or keV / mm^2
        neglog: bool = False,
    ) -> None:
        """Create the projector, which has info for simulating the DRR.

        Usage:
        ```
        with Projector(volume, materials, ...) as projector:
            for projection in projections:
                yield projector(projection)
        ```

        Args:
            volume (Union[Volume, List[Volume]]): a volume object with materials segmented. If multiple volumes are provided, they should have mutually exclusive materials (not checked).
            camera_intrinsics (CameraIntrinsicTransform): intrinsics of the projector's camera. (used for sensor size). None is NotImplemented. Defaults to None.
            carm (Optional[CArm], optional): Optional C-arm device, for convenience which can be used to get projections from C-Arm pose. If not provided, camera pose must be defined by user. Defaults to None.
            step (float, optional): size of the step along projection ray in voxels. Defaults to 0.1.
            mode (Literal['linear']): [description].
            spectrum (Union[np.ndarray, Literal['60KV_AL35', '90KV_AL40', '120KV_AL43'], optional): spectrum array or name of spectrum to use for projection. Defaults to '90KV_AL40'.
            add_scatter (bool, optional): whether to add scatter noise. Defaults to False.
            threads (int, optional): number of threads to use. Defaults to 8.
            max_block_index (int, optional): maximum GPU block. Defaults to 1024.
            neglog (bool, optional): whether to apply negative log transform to output images. Recommended for easy viewing. Defaults to False.
        """
                    
        # set variables
        self.volumes = utils.listify(volume)
        self.camera_intrinsics = camera_intrinsics
        self.carm = carm
        self.spectrum = _get_spectrum(spectrum)
        self.add_scatter = add_scatter
        self.add_noise = add_noise
        self.photon_count = photon_count
        self.collected_energy = collected_energy
        self.neglog = neglog

        assert len(self.volumes) > 0
        self.attenuation = len(self.volumes) == 1

        self.projectors = [
            SingleProjector(
                volume,
                self.camera_intrinsics,
                step=step,
                mode=mode,
                spectrum=spectrum,
                threads=threads,
                max_block_index=max_block_index,
                attenuation=self.attenuation,
            ) for volume in self.volumes
        ]

        # other parameters
        self.scatter_net = scatter.ScatterNet() if self.add_scatter else None

    @property
    def initialized(self):
        # Has the cuda memory been allocated?
        return np.all([p.initialized for p in self.projectors])

    def project(
        self,
        *camera_projections: geo.CameraProjection,
    ) -> np.ndarray:
        """Perform the projection.

        Args:
            camera_projection: any number of camera projections. If none are provided, the Projector uses the CArm device to obtain a camera projection.

        Raises:
            ValueError: if no projections are provided and self.carm is None.

        Returns:
            np.ndarray: array of DRRs, after mass attenuation, etc.
        """
        logger.debug(f'carm isocenter: {self.carm.isocenter}')
        if not camera_projections and self.carm is None:
            raise ValueError('must provide a camera projection object to the projector, unless imaging device (e.g. CArm) is provided')
        elif not camera_projections and self.carm is not None:
            camera_projections = [geo.CameraProjection(self.camera_intrinsics, self.carm.camera3d_from_world)]
        
        logger.info("Initiating projection and attenuation")

        # TODO: handle multiple volumes more elegantly, i.e. in the kernel. (!)
        if self.attenuation:
            projector = self.projectors[0]
            intensities = []
            photon_probs = []
            for i, proj in enumerate(camera_projections):
                logger.info(f"Projecting and attenuating camera position {i+1} / {len(camera_projections)}")
                intensity, photon_prob = projector.project(proj)
                intensities.append(intensity)
                photon_probs.append(photon_prob)

            images = np.stack(intensities)
            photon_prob = np.stack(photon_probs)
            logger.info("Completed projection and attenuation")
        else:
            # Separate the projection and mass attenuation
            forward_projections = dict()
            for pidx, projector in enumerate(self.projectors):
                outputs = []
                for proj in camera_projections:
                    outputs.append(projector.project(proj))

                outputs = np.stack(outputs)

                # convert forward_projections to dict over materials
                _forward_projections = dict((mat, outputs[:, :, :, m]) for m, mat in enumerate(projector.volume.materials))
                # if len(set(_forward_projections.keys()).intersection(set(forward_projections.keys()))) > 0:
                #     logger.error(f'{_forward_projections.keys()}')
                #     raise NotImplementedError(f'non mutually exclusive materials in multiple volumes.')

                # TODO: this is actively terrible.
                if isinstance(projector.volume, vol.MetalVolume):
                    for mat in ['air', 'soft tissue', 'bone']:
                        if mat not in forward_projections:
                            logger.warning(f'existing projections does not contain material: {mat}')
                            continue
                        elif mat not in _forward_projections:
                            logger.warning(f'new projections does not contain material: {mat}')
                            continue
                        forward_projections[mat] -= _forward_projections[mat]

                    if 'titanium' in forward_projections:
                        forward_projections['titanium'] += _forward_projections['titanium']
                    else:
                        forward_projections['titanium'] = _forward_projections['titanium']
                else:
                    forward_projections.update(_forward_projections)

            logger.info(f'performing mass attenuation...')
            images, photon_prob = mass_attenuation.calculate_intensity_from_spectrum(forward_projections, self.spectrum)
            logger.info('done.')

        if self.add_scatter:
            # lfkj('adding scatter (may cause Nan errors)')
            noise = self.scatter_net.add_scatter(images, self.camera)
            photon_prob *= 1 + noise / images
            images += noise

        # transform to collected energy in keV per cm^2 (or keV per mm^2)
        if self.collected_energy:
            logger.info("converting image to collected energy")
            images = images * (self.photon_count / (self.camera.pixel_size[0] * self.camera.pixel_size[1]))

        if self.add_noise:
            logger.info("adding Poisson noise")
            images = analytic_generators.add_noise(images, photon_prob, self.photon_count)

        if self.neglog:
            logger.info("applying negative log transform")
            images = utils.neglog(images)

        if images.shape[0] == 1:
            return images[0]
        else:
            return images
        
    def project_over_carm_range(
        self,
        phi_range: Tuple[float, float, float],
        theta_range: Tuple[float, float, float],
        degrees: bool = True,
    ) -> np.ndarray:
        """Project over a range of angles using the included CArm.
        
        Ignores the CArm's internal pose, except for its isocenter.
        
        """
        if self.carm is None:
            raise RuntimeError("must provide carm device to projector")

        camera_projections = []
        phis, thetas = utils.generate_uniform_angles(phi_range, theta_range)
        for phi, theta in zip(phis, thetas):
            extrinsic = self.carm.get_camera3d_from_world(
                self.carm.isocenter,
                phi=phi,
                theta=theta,
                degrees=degrees,
            )

            camera_projections.append(
                geo.CameraProjection(self.camera_intrinsics, extrinsic)
            )

        return self.project(*camera_projections)

<<<<<<< HEAD
    @property
    def output_shape(self):
        return (self.sensor_size[0], self.sensor_size[1]) # pixel counts
    
    @property
    def output_size(self):
        return self.sensor_size[0] * self.sensor_size[1] # pixel counts

    def _get_spectrum(self, spectrum):
        if isinstance(spectrum, np.ndarray):
            return spectrum
        elif isinstance(spectrum, str):
            assert spectrum in spectral_data.spectrums, f'unrecognized spectrum: {spectrum}'
            return spectral_data.spectrums[spectrum]
        else:
            raise TypeError(f'unrecognized spectrum: {type(spectrum)}')

=======
>>>>>>> b3cf7391
    def initialize(self):
        """Allocate GPU memory and transfer the volume, segmentations to GPU."""
        if self.initialized:
            raise RuntimeError("Close projector before initializing again.")        
        
<<<<<<< HEAD
        # set the (interpolation?) mode
        if self.mode == 'linear':
            self.volume_texref.set_filter_mode(cuda.filter_mode.LINEAR)
        else:
            raise RuntimeError

        # allocate and transfer segmentation texture to GPU
        # TODO: remove axis swap?
        # self.segmentations_gpu = [cuda.np_to_array(seg, order='C') for mat, seg in self.volume.materials.items()]
        self.segmentations_gpu = [cuda.np_to_array(np.moveaxis(seg, [0, 1, 2], [2, 1, 0]).copy(), order='C') for mat, seg in self.volume.materials.items()]
        self.segmentations_texref = [self.mod.get_texref(f"seg_{m}") for m, _ in enumerate(self.volume.materials)]
        for seg, texref in zip(self.segmentations_gpu, self.segmentations_texref):
            cuda.bind_array_to_texref(seg, texref)
            if self.mode == 'linear':
                texref.set_filter_mode(cuda.filter_mode.LINEAR)
            else:
                raise RuntimeError

        # allocate ijk_from_index matrix array on GPU (3x3 array x 4 bytes per float32)
        self.rt_kinv_gpu = cuda.mem_alloc(3 * 3 * 4)

        # allocate intensity array on GPU (4 bytes to a float32)
        self.intensity_gpu = cuda.mem_alloc(self.output_size * 4)
        logger.debug(f"bytes alloc'd for self.intensity_gpu: {self.output_size * 4}")

        # allocate photon_prob array on GPU (4 bytes to a float32)
        self.photon_prob_gpu = cuda.mem_alloc(self.output_size * 4)
        logger.debug(f"bytes alloc'd for self.photon_prob_gpu: {self.output_size * 4}")

        # allocate and transfer spectrum energies (4 bytes to a float32)
        assert isinstance(self.spectrum, np.ndarray)
        noncont_energies = self.spectrum[:,0].copy() / 1000 # units: keV
        contiguous_energies = np.ascontiguousarray(noncont_energies, dtype=np.float32)
        n_bins = contiguous_energies.shape[0]
        self.energies_gpu = cuda.mem_alloc(n_bins * 4)
        cuda.memcpy_htod(self.energies_gpu, contiguous_energies)
        logger.debug(f"bytes alloc'd for self.energies_gpu: {n_bins * 4}")

        # allocate and transfer spectrum pdf (4 bytes to a float32)
        noncont_pdf = self.spectrum[:, 1]  / np.sum(self.spectrum[:, 1])
        contiguous_pdf = np.ascontiguousarray(noncont_pdf.copy(), dtype=np.float32)
        assert contiguous_pdf.shape == contiguous_energies.shape
        assert contiguous_pdf.shape[0] == n_bins
        self.pdf_gpu = cuda.mem_alloc(n_bins * 4)
        cuda.memcpy_htod(self.pdf_gpu, contiguous_pdf)
        logger.debug(f"bytes alloc'd for self.pdf_gpu {n_bins * 4}")

        # precompute, allocate, and transfer the get_absorption_coef(energy, material) table (4 bytes to a float32)
        absorbtion_coef_table = np.empty(n_bins * self.num_materials).astype(np.float32) # units: [cm^2 / g]
        for bin in range(n_bins): #, energy in enumerate(energies):
            for m, mat_name in enumerate(self.volume.materials):
                absorbtion_coef_table[bin * self.num_materials + m] = mass_attenuation.get_absorbtion_coefs(contiguous_energies[bin], mat_name)
        self.absorbtion_coef_table_gpu = cuda.mem_alloc(n_bins * self.num_materials * 4)
        cuda.memcpy_htod(self.absorbtion_coef_table_gpu, absorbtion_coef_table)
        logger.debug(f"bytes alloc'd for self.absorbtion_coef_table_gpu {n_bins * self.num_materials * 4}")

        # Mark self as initialized.
        self.initialized = True
=======
        for p in self.projectors:
            p.initialize()
>>>>>>> b3cf7391

    def free(self):
        """Free the allocated GPU memory."""
        for p in self.projectors:
            p.free()

    def __enter__(self):
        self.initialize()
        return self

    def __exit__(self, type, value, tb):
        self.free()
        
    def __call__(self, *args, **kwargs):
        return self.project(*args, **kwargs)<|MERGE_RESOLUTION|>--- conflicted
+++ resolved
@@ -72,7 +72,6 @@
         max_block_index: int = 1024,
         attenuation: bool = True,
     ) -> None:
-<<<<<<< HEAD
         """Create the projector, which has info for simulating the DRR.
 
         Usage:
@@ -97,9 +96,6 @@
                     
         # set variables
         self.volume = volume # spacing units defaults to mm
-=======
-        self.volume = volume
->>>>>>> b3cf7391
         self.camera_intrinsics = camera_intrinsics
         self.step = step
         self.mode = mode
@@ -560,94 +556,13 @@
 
         return self.project(*camera_projections)
 
-<<<<<<< HEAD
-    @property
-    def output_shape(self):
-        return (self.sensor_size[0], self.sensor_size[1]) # pixel counts
-    
-    @property
-    def output_size(self):
-        return self.sensor_size[0] * self.sensor_size[1] # pixel counts
-
-    def _get_spectrum(self, spectrum):
-        if isinstance(spectrum, np.ndarray):
-            return spectrum
-        elif isinstance(spectrum, str):
-            assert spectrum in spectral_data.spectrums, f'unrecognized spectrum: {spectrum}'
-            return spectral_data.spectrums[spectrum]
-        else:
-            raise TypeError(f'unrecognized spectrum: {type(spectrum)}')
-
-=======
->>>>>>> b3cf7391
     def initialize(self):
         """Allocate GPU memory and transfer the volume, segmentations to GPU."""
         if self.initialized:
             raise RuntimeError("Close projector before initializing again.")        
         
-<<<<<<< HEAD
-        # set the (interpolation?) mode
-        if self.mode == 'linear':
-            self.volume_texref.set_filter_mode(cuda.filter_mode.LINEAR)
-        else:
-            raise RuntimeError
-
-        # allocate and transfer segmentation texture to GPU
-        # TODO: remove axis swap?
-        # self.segmentations_gpu = [cuda.np_to_array(seg, order='C') for mat, seg in self.volume.materials.items()]
-        self.segmentations_gpu = [cuda.np_to_array(np.moveaxis(seg, [0, 1, 2], [2, 1, 0]).copy(), order='C') for mat, seg in self.volume.materials.items()]
-        self.segmentations_texref = [self.mod.get_texref(f"seg_{m}") for m, _ in enumerate(self.volume.materials)]
-        for seg, texref in zip(self.segmentations_gpu, self.segmentations_texref):
-            cuda.bind_array_to_texref(seg, texref)
-            if self.mode == 'linear':
-                texref.set_filter_mode(cuda.filter_mode.LINEAR)
-            else:
-                raise RuntimeError
-
-        # allocate ijk_from_index matrix array on GPU (3x3 array x 4 bytes per float32)
-        self.rt_kinv_gpu = cuda.mem_alloc(3 * 3 * 4)
-
-        # allocate intensity array on GPU (4 bytes to a float32)
-        self.intensity_gpu = cuda.mem_alloc(self.output_size * 4)
-        logger.debug(f"bytes alloc'd for self.intensity_gpu: {self.output_size * 4}")
-
-        # allocate photon_prob array on GPU (4 bytes to a float32)
-        self.photon_prob_gpu = cuda.mem_alloc(self.output_size * 4)
-        logger.debug(f"bytes alloc'd for self.photon_prob_gpu: {self.output_size * 4}")
-
-        # allocate and transfer spectrum energies (4 bytes to a float32)
-        assert isinstance(self.spectrum, np.ndarray)
-        noncont_energies = self.spectrum[:,0].copy() / 1000 # units: keV
-        contiguous_energies = np.ascontiguousarray(noncont_energies, dtype=np.float32)
-        n_bins = contiguous_energies.shape[0]
-        self.energies_gpu = cuda.mem_alloc(n_bins * 4)
-        cuda.memcpy_htod(self.energies_gpu, contiguous_energies)
-        logger.debug(f"bytes alloc'd for self.energies_gpu: {n_bins * 4}")
-
-        # allocate and transfer spectrum pdf (4 bytes to a float32)
-        noncont_pdf = self.spectrum[:, 1]  / np.sum(self.spectrum[:, 1])
-        contiguous_pdf = np.ascontiguousarray(noncont_pdf.copy(), dtype=np.float32)
-        assert contiguous_pdf.shape == contiguous_energies.shape
-        assert contiguous_pdf.shape[0] == n_bins
-        self.pdf_gpu = cuda.mem_alloc(n_bins * 4)
-        cuda.memcpy_htod(self.pdf_gpu, contiguous_pdf)
-        logger.debug(f"bytes alloc'd for self.pdf_gpu {n_bins * 4}")
-
-        # precompute, allocate, and transfer the get_absorption_coef(energy, material) table (4 bytes to a float32)
-        absorbtion_coef_table = np.empty(n_bins * self.num_materials).astype(np.float32) # units: [cm^2 / g]
-        for bin in range(n_bins): #, energy in enumerate(energies):
-            for m, mat_name in enumerate(self.volume.materials):
-                absorbtion_coef_table[bin * self.num_materials + m] = mass_attenuation.get_absorbtion_coefs(contiguous_energies[bin], mat_name)
-        self.absorbtion_coef_table_gpu = cuda.mem_alloc(n_bins * self.num_materials * 4)
-        cuda.memcpy_htod(self.absorbtion_coef_table_gpu, absorbtion_coef_table)
-        logger.debug(f"bytes alloc'd for self.absorbtion_coef_table_gpu {n_bins * self.num_materials * 4}")
-
-        # Mark self as initialized.
-        self.initialized = True
-=======
         for p in self.projectors:
             p.initialize()
->>>>>>> b3cf7391
 
     def free(self):
         """Free the allocated GPU memory."""
