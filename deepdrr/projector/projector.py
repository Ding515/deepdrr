--- conflicted
+++ resolved
@@ -427,14 +427,8 @@
             )
 
             if self.scatter_num > 0:
-<<<<<<< HEAD
                 # TODO (mjudish): the resampled density never gets used in the scatter kernel
-                logger.info(
-=======
-                # BIG TODO (mjudish): make sure that all variables referenced get properly initialized,
-                # and that all initialized variables in the class get properly referenced
                 log.info(
->>>>>>> b333e423
                     f"Starting scatter simulation, scatter_num={self.scatter_num}. Time: {time.asctime()}"
                 )
                 ###index_from_ijk = proj.get_ray_transform(self.megavolume).inv # Urgent TODO: "self.volume" is incompatible with this version of the code
@@ -514,14 +508,9 @@
                 # Calculate required blocks
                 histories_per_block = (self.threads * self.threads) * histories_per_thread
                 blocks_n = np.int(np.ceil(self.scatter_num / histories_per_block))
-<<<<<<< HEAD
+                # same number of threads per block as the ray-casting
                 block = (self.threads * self.threads, 1, 1)
-                print(
-=======
-                # same number of threads per block as the ray-casting
-                block = (4 * self.threads * self.threads, 1, 1)
                 log.debug(
->>>>>>> b333e423
                     f"scatter_num: {self.scatter_num}. histories_per_block: {histories_per_block}. blocks_n: {blocks_n}"
                 )
 
@@ -951,7 +940,6 @@
 
                 self.megavol_shape = (mega_x_len, mega_y_len, mega_z_len)
 
-<<<<<<< HEAD
                 # megavol.world_from_ijk == megavol.world_from_anatomical @ megavol.anatomical_from_ijk
                 # We assume that megavol.world_from_anatomical is the identity transform
                 # We assume that the origin for the maegvol is voxel (0,0,0)
@@ -961,14 +949,9 @@
                 )
                 self.megavol_ijk_from_world = megavol_world_from_ijk.inv
 
-                logger.info(f"max_world_point: {max_world_point}")
-                logger.info(f"min_world_point: {min_world_point}")
-                logger.info(
-=======
                 log.info(f"max_world_point: {max_world_point}")
                 log.info(f"min_world_point: {min_world_point}")
                 log.info(
->>>>>>> b333e423
                     f"mega_[x,y,z]_len: ({mega_x_len}, {mega_y_len}, {mega_z_len})"
                 )
 
