--- conflicted
+++ resolved
@@ -221,15 +221,7 @@
             // In CUDA, voxel centeras are located at (xx.5, xx.5, xx.5), whereas SwVolume has voxel centers at integers.
             px = sx + alpha * rx + 0.5;
             py = sy + alpha * ry + 0.5;
-<<<<<<< HEAD
-            pz = sz + alpha * rz - gVolumeEdgeMinPointZ; // gVolumeEdgeMinPointZ == -0.5, per projector.py:Projector._project(...)
-            
-            if (t == 0 && udx == 0 && vdx == 0) {
-                printf("initial point: %f %f %f; value: %f\n", px, py, pz, output[0]);
-            }
-=======
             pz = sz + alpha * rz - gVolumeEdgeMinPointZ;
->>>>>>> 0b698eb0
 
             /* For the entry boundary, multiply by 0.5 (this is the t == 0 check). That is, for the initial interpolated value, 
              * only a half step-size is considered in the computation.
@@ -262,13 +254,6 @@
             INTERPOLATE(0.5 * lastStepsize);
         }
 
-<<<<<<< HEAD
-        if (udx == 0 && vdx == 0) {
-            printf("final point: %f %f %f; output: %f\n", px, py, pz, output[0]);
-        }
-
-=======
->>>>>>> 0b698eb0
         // normalize output value to world coordinate system units
         for (int m = 0; m < NUM_MATERIALS; m++) {
             output[m] *= sqrt((rx * gVoxelElementSizeX)*(rx * gVoxelElementSizeX) + (ry * gVoxelElementSizeY)*(ry * gVoxelElementSizeY) + (rz * gVoxelElementSizeZ)*(rz * gVoxelElementSizeZ));
