"""Volume class for CT volume.
"""

from __future__ import annotations
from typing import Union, Tuple, Literal, List, Optional, Dict

import logging
import numpy as np
from pathlib import Path
import nibabel as nib

from . import load_dicom
from . import geo


logger = logging.getLogger(__name__)


class Volume(object):
    data: np.ndarray
    materials: Dict[str, np.ndarray]
    anatomical_from_ijk: geo.FrameTransform
    world_from_anatomical: geo.FrameTransform

    def __init__(
        self,
        data: np.ndarray,
        materials: Dict[str, np.ndarray],
        anatomical_from_ijk: geo.FrameTransform,
        world_from_anatomical: Optional[geo.FrameTransform] = None,
    ) -> None:
        """A deepdrr Volume object with materials segmentation and orientation in world-space.

        The recommended way to create a Volume is to load from a NifTi file using the `Volume.from_nifti(path)` class method.

        Args:
            data (np.ndarray): the density data (a 3D array)
            materials (Dict[str, np.ndarray]): material segmentation of the volume, mapping material name to binary segmentation.
            anatomical_from_ijk (geo.FrameTransform): transformation from IJK space to anatomical (RAS or LPS).
            world_from_anatomical (Optional[geo.FrameTransform], optional): transformation from the anatomical space to world coordinates. If None, assumes identity. Defaults to None.
        """
        self.data = np.array(data).astype(np.float32)
        self.materials = self._format_materials(materials)
        self.anatomical_from_ijk = anatomical_from_ijk
        self.world_from_anatomical = geo.FrameTransform.identity(3) if world_from_anatomical is None else world_from_anatomical

    @classmethod
    def from_parameters(
        cls,
        data: np.ndarray,
        materials: Dict[str, np.ndarray],
        origin: geo.Point3D,
        spacing: Optional[geo.Vector3D] = [1, 1, 1],
        anatomical_coordinate_system: Optional[Literal['LPS', 'RAS', 'none']] = None,
        world_from_anatomical: Optional[geo.FrameTransform] = None,
    ):
        """Create a volume object with a segmentation of the materials, with its own anatomical coordinate space, from parameters.

        Note that the anatomical coordinate system is not the world coordinate system (which is cartesion). 
        
        Suggested anatomical coordinate space units is milimeters. 
        A helpful introduction to the geometry is can be found [here](https://www.slicer.org/wiki/Coordinate_systems).

        Args:
            volume (np.ndarray): the volume density data.
            materials (dict[str, np.ndarray]): mapping from material names to binary segmentation of that material.
            origin (Point3D): Location of the volume's origin in the anatomical coordinate system.
            spacing (Tuple[float, float, float], optional): Spacing of the volume in the anatomical coordinate system. Defaults to (1, 1, 1).
            anatomical_coordinate_system (Literal['LPS', 'RAS', 'none']): anatomical coordinate system convention. Defaults to 'none'.
            world_from_anatomical (FrameTransform, optional): Optional transformation from anatomical to world coordinates. 
                If None, then identity is used. Defaults to None.
        """
        origin = geo.point(origin)
        spacing = geo.vector(spacing)

        assert spacing.dim == 3

        # define anatomical_from_indices FrameTransform
        if anatomical_coordinate_system is None or anatomical_coordinate_system == 'none':
            anatomical_from_ijk = geo.FrameTransform.from_scaling(scaling=spacing, translation=origin)
        elif anatomical_coordinate_system == 'LPS':
            # IJKtoLPS = LPS_from_IJK
            rotation = [
                [spacing[0], 0, 0],
                [0, 0, spacing[2]],
                [0, -spacing[1], 0],
            ]
            anatomical_from_ijk = geo.FrameTransform.from_rt(rotation=rotation, translation=origin)
        else:
            raise NotImplementedError("conversion from RAS (not hard, look at LPS example)")

        return cls(
            data=data,
            materials=materials,
            anatomical_from_ijk=anatomical_from_ijk,
            world_from_anatomical=world_from_anatomical,
        )

    @classmethod
    def from_nifti(
        cls,
        path: Path,
        use_thresholding: bool = True,
        world_from_anatomical: Optional[geo.FrameTransform] = None,
        use_cached: bool = True,
        cache_dir: Optional[Path] = None,
    ):
        """Load a volume from NiFti file.

        Args:
            path (Path): path to the .nii.gz file.
            use_thresholding (bool, optional): segment the materials using thresholding (faster but less accurate). Defaults to True.
            world_from_anatomical (Optional[geo.FrameTransform], optional): position the volume in world space. If None, uses identity. Defaults to None.
            use_cached (bool, optional): [description]. Use a cached segmentation if available. Defaults to True.
            cache_dir (Optional[Path], optional): Where to load/save the cached segmentation. If None, use the parent dir of `path`. Defaults to None.

        Returns:
            [type]: [description]
        """
        path = Path(path)
        stem = path.name.split('.')[0]

        if cache_dir is None:
            cache_dir = path.parent

        logger.info(f'loading NiFti volume from {path}')
        img = nib.load(path)
        assert img.header.get_xyzt_units() == ('mm', 'sec'), 'TODO: NiFti image != (mm, sec)'

        anatomical_from_ijk = geo.FrameTransform(img.affine)
        hu_values = img.get_fdata()
        data = load_dicom.conv_hu_to_density(hu_values)

        if use_thresholding:
            materials_path = cache_dir / f'{stem}_materials_thresholding.npz'
            if use_cached and materials_path.exists():
                logger.info(f'found materials segmentation at {materials_path}.')
                materials = dict(np.load(materials_path))
            else:
                logger.info(f'segmenting materials in volume')
                materials = load_dicom.conv_hu_to_materials_thresholding(hu_values)
                np.savez(materials_path, **materials)
        else:
            materials_path = cache_dir / f'{stem}_materials.npz'
            if use_cached and materials_path.exists():
                logger.info(f'found materials segmentation at {materials_path}.')
                materials = dict(np.load(materials_path))
            else:
                logger.info(f'segmenting materials in volume')
                materials = load_dicom.conv_hu_to_materials(hu_values)
                np.savez(materials_path, **materials)

        return cls(
            data,
            materials,
            anatomical_from_ijk,
            world_from_anatomical,
        )

    @classmethod
    def from_dicom(
        cls,
        path: Union[str, Path],
    ) -> Volume:
        """Create the volume from a DICOM file."""
        raise NotImplementedError('load a volume from a dicom file')

    def to_dicom(self, path: Union[str, Path]):
        """Write the volume to a DICOM file.

        Args:
            path (str): the path to the file.
        """
        path = Path(path)

        raise NotImplementedError('save volume to dicom file')

    @property
    def origin(self) -> geo.Point3D:
        """The origin of the volume in anatomical space."""
        return geo.point(self.anatomical_from_ijk.t)

    @property
<<<<<<< HEAD
    def spacing(self):
        return geo.vector([1,1,1]) # placeholder to get things to run.  Uses the default value for the from_params method
        #raise NotImplementedError
=======
    def spacing(self) -> geo.Vector3D:
        """The spacing of the voxels."""
        return geo.vector(np.abs(np.array(self.anatomical_from_ijk.R)).max(axis=0))
>>>>>>> 9bdd3eef

    def _format_materials(
        self, 
        materials: Dict[str, np.ndarray],
    ) -> np.ndarray:
        """Standardize the input material segmentation."""
        for mat in materials:
            materials[mat] = np.array(materials[mat]).astype(np.float32)

        return materials

    @property
    def shape(self) -> Tuple[int, int, int]:
        return self.data.shape

    @property
    def world_from_ijk(self) -> geo.FrameTransform:
        return self.world_from_anatomical @ self.anatomical_from_ijk

    @property
    def ijk_from_world(self) -> geo.FrameTransform:
        return self.world_from_ijk.inv

    def __array__(self) -> np.ndarray:
        return self.data
<|MERGE_RESOLUTION|>--- conflicted
+++ resolved
@@ -181,15 +181,9 @@
         return geo.point(self.anatomical_from_ijk.t)
 
     @property
-<<<<<<< HEAD
-    def spacing(self):
-        return geo.vector([1,1,1]) # placeholder to get things to run.  Uses the default value for the from_params method
-        #raise NotImplementedError
-=======
     def spacing(self) -> geo.Vector3D:
         """The spacing of the voxels."""
         return geo.vector(np.abs(np.array(self.anatomical_from_ijk.R)).max(axis=0))
->>>>>>> 9bdd3eef
 
     def _format_materials(
         self, 
